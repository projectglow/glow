--- conflicted
+++ resolved
@@ -31,17 +31,12 @@
   Tags.limit(Tags.ForkedTestGroup, testConcurrency)
 )
 
-<<<<<<< HEAD
-// Script to generatore function definitions from YAML file
-lazy val generatorScript = taskKey[File]("generatorScript")
 lazy val functionsYml = taskKey[File]("functionsYml")
-ThisBuild / generatorScript := (ThisBuild / baseDirectory).value / "python" / "render_template.py"
 ThisBuild / functionsYml := (ThisBuild / baseDirectory).value / "functions.yml"
-=======
 // Script to generate function definitions from YAML file
 lazy val generatorScript = taskKey[File]("generatorScript")
 ThisBuild / generatorScript := (ThisBuild / baseDirectory).value / "python" / "render_template.py"
->>>>>>> 8c58453f
+
 def runCmd(args: File*): Unit = {
   args.map(_.getPath).!!
 }
@@ -164,19 +159,13 @@
     packageOptions in (Compile, packageBin) +=
     Package.ManifestAttributes("Git-Release-Hash" -> currentGitHash(baseDirectory.value)),
     bintrayRepository := "glow",
-<<<<<<< HEAD
-    libraryDependencies ++= dependencies,
-=======
     libraryDependencies ++= coreDependencies,
->>>>>>> 8c58453f
     sourceGenerators in Compile += Def.task {
       val file = baseDirectory.value / "functions.scala.TEMPLATE"
       val output = (Compile / scalaSource).value / "io" / "projectglow" / "functions.scala"
       runCmd(generatorScript.value, file, output)
       Seq(output)
     }.taskValue
-<<<<<<< HEAD
-=======
   )
   .cross
 
@@ -188,7 +177,6 @@
 lazy val core_2_12 = core(scala212)
   .settings(
     libraryDependencies += "com.typesafe.scala-logging" %% "scala-logging" % "3.7.2"
->>>>>>> 8c58453f
   )
 
 /**
