--- conflicted
+++ resolved
@@ -29,7 +29,7 @@
   Tags.limit(Tags.ForkedTestGroup, testConcurrency)
 )
 
-// Script to generatore function definitions from YAML file
+// Script to generate function definitions from YAML file
 lazy val generatorScript = taskKey[File]("generatorScript")
 ThisBuild / generatorScript := (ThisBuild / baseDirectory).value / "python" / "render_template.py"
 def runCmd(args: File*): Unit = {
@@ -153,16 +153,13 @@
     packageOptions in (Compile, packageBin) +=
     Package.ManifestAttributes("Git-Release-Hash" -> currentGitHash(baseDirectory.value)),
     bintrayRepository := "glow",
-<<<<<<< HEAD
-    libraryDependencies ++= dependencies,
+    libraryDependencies ++= coreDependencies,
     sourceGenerators in Compile += Def.task {
       val file = baseDirectory.value / "functions.scala.TEMPLATE"
       val output = (Compile / scalaSource).value / "io" / "projectglow" / "functions.scala"
       runCmd(generatorScript.value, file, output)
       Seq(output)
     }.taskValue
-=======
-    libraryDependencies ++= coreDependencies
   )
   .cross
 
@@ -174,7 +171,6 @@
 lazy val core_2_12 = core(scala212)
   .settings(
     libraryDependencies += "com.typesafe.scala-logging" %% "scala-logging" % "3.7.2"
->>>>>>> 57821f3f
   )
 
 /**
