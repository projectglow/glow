import scala.sys.process._

import sbt.Tests._

val sparkVersion = "2.4.3"
val scalaMajorMinor = "2.11"

ThisBuild / scalaVersion := s"$scalaMajorMinor.12"
ThisBuild / organization := "io.projectglow"
ThisBuild / scalastyleConfig := baseDirectory.value / "scalastyle-config.xml"
ThisBuild / publish / skip := true

ThisBuild / organizationName := "The Glow Authors"
ThisBuild / startYear := Some(2019)
ThisBuild / licenses += ("Apache-2.0", new URL("https://www.apache.org/licenses/LICENSE-2.0.txt"))

// Compile Java sources before Scala sources, so Scala code can depend on Java
// but not vice versa
Compile / compileOrder := CompileOrder.JavaThenScala

// Test concurrency settings
// Tests are run serially in one or more forked JVMs. This setup is necessary because the shared
// Spark session used by many tasks cannot be used concurrently.
val testConcurrency = 1
Test / fork := true
concurrentRestrictions in Global := Seq(
  Tags.limit(Tags.ForkedTestGroup, testConcurrency)
)

def groupByHash(tests: Seq[TestDefinition]): Seq[Tests.Group] = {
  tests
    .groupBy(_.name.hashCode % testConcurrency)
    .map {
      case (i, tests) =>
        val options = ForkOptions()
          .withRunJVMOptions(Vector("-Dspark.ui.enabled=false", "-Xmx1024m"))
        new Group(i.toString, tests, SubProcess(options))
    }
    .toSeq
}

lazy val mainScalastyle = taskKey[Unit]("mainScalastyle")
lazy val testScalastyle = taskKey[Unit]("testScalastyle")
// testGrouping cannot be set globally using the `Test /` syntax since it's not a pure value
lazy val commonSettings = Seq(
  mainScalastyle := scalastyle.in(Compile).toTask("").value,
  testScalastyle := scalastyle.in(Test).toTask("").value,
  testGrouping in Test := groupByHash((definedTests in Test).value),
  test in Test := ((test in Test) dependsOn mainScalastyle).value,
  test in Test := ((test in Test) dependsOn testScalastyle).value,
  test in Test := ((test in Test) dependsOn scalafmtCheckAll).value,
  test in Test := ((test in Test) dependsOn (headerCheck in Compile)).value,
  test in Test := ((test in Test) dependsOn (headerCheck in Test)).value,
  test in assembly := {},
  assemblyMergeStrategy in assembly := {
    // Assembly jar is not executable
    case p if p.toLowerCase.contains("manifest.mf") =>
      MergeStrategy.discard
    case _ =>
      // Be permissive for other files
      MergeStrategy.first
  },
  scalacOptions += "-target:jvm-1.8"
)

lazy val providedDependencies = Seq(
  "org.apache.spark" %% "spark-catalyst" % sparkVersion % "provided",
  "org.apache.spark" %% "spark-core" % sparkVersion % "provided",
  "org.apache.spark" %% "spark-mllib" % sparkVersion % "provided",
  "org.apache.spark" %% "spark-sql" % sparkVersion % "provided"
)

lazy val testDependencies = Seq(
  "org.scalatest" %% "scalatest" % "3.0.3" % "test",
  "org.mockito" % "mockito-all" % "1.9.5" % "test",
  "org.apache.spark" %% "spark-catalyst" % sparkVersion % "test" classifier "tests",
  "org.apache.spark" %% "spark-core" % sparkVersion % "test" classifier "tests",
  "org.apache.spark" %% "spark-mllib" % sparkVersion % "test" classifier "tests",
  "org.apache.spark" %% "spark-sql" % sparkVersion % "test" classifier "tests",
  "org.xerial" % "sqlite-jdbc" % "3.20.1" % "test"
)

lazy val dependencies = (
  providedDependencies ++ testDependencies ++ Seq(
  "org.seqdoop" % "hadoop-bam" % "7.9.2",
  "log4j" % "log4j" % "1.2.17",
  "org.slf4j" % "slf4j-api" % "1.7.25",
  "org.slf4j" % "slf4j-log4j12" % "1.7.25",
  "org.jdbi" % "jdbi" % "2.63.1",
  "com.typesafe.scala-logging" %% "scala-logging-slf4j" % "2.1.2",
  // Exclude extraneous GATK dependencies
  ("org.broadinstitute" % "gatk" % "4.0.11.0")
    .exclude("biz.k11i", "xgboost-predictor")
    .exclude("com.esotericsoftware", "kryo")
    .exclude("com.esotericsoftware", "reflectasm")
    .exclude("com.github.jsr203hadoop", "jsr203hadoop")
    .exclude("com.google.cloud", "google-cloud-nio")
    .exclude("com.google.cloud.bigdataoss", "gcs-connector")
    .exclude("com.intel", "genomicsdb")
    .exclude("com.intel.gkl", "gkl")
    .exclude("com.opencsv", "opencsv")
    .exclude("commons-io", "commons-io")
    .exclude("gov.nist.math.jama", "gov.nist.math.jama")
    .exclude("it.unimi.dsi", "fastutil")
    .exclude("org.aeonbits.owner", "owner")
    .exclude("org.apache.commons", "commons-lang3")
    .exclude("org.apache.commons", "commons-math3")
    .exclude("org.apache.commons", "commons-collections4")
    .exclude("org.apache.commons", "commons-vfs2")
    .exclude("org.apache.hadoop", "hadoop-client")
    .exclude("org.apache.spark", s"spark-mllib_$scalaMajorMinor")
    .exclude("org.bdgenomics.adam", s"adam-core-spark2_$scalaMajorMinor")
    .exclude("org.broadinstitute", "barclay")
    .exclude("org.broadinstitute", "hdf5-java-bindings")
    .exclude("org.broadinstitute", "gatk-native-bindings")
    .exclude("org.broadinstitute", "gatk-bwamem-jni")
    .exclude("org.broadinstitute", "gatk-fermilite-jni")
    .exclude("org.jgrapht", "jgrapht-core")
    .exclude("org.objenesis", "objenesis")
    .exclude("org.ojalgo", "ojalgo")
    .exclude("org.ojalgo", "ojalgo-commons-math3")
    .exclude("org.reflections", "reflections")
    .exclude("org.seqdoop", "hadoop-bam")
    .exclude("org.xerial", "sqlite-jdbc")
    .exclude("com.github.fommil.netlib", "*"),
  // Fix versions of libraries that are depended on multiple times
  "org.apache.hadoop" % "hadoop-client" % "2.7.3",
  "io.netty" % "netty" % "3.9.9.Final",
  "io.netty" % "netty-all" % "4.1.17.Final",
  "com.github.samtools" % "htsjdk" % "2.20.3"
)).map(_.exclude("com.google.code.findbugs", "jsr305"))

lazy val root = (project in file("."))
  .aggregate(core, python, docs)

lazy val core = (project in file("core"))
  .settings(
    commonSettings,
    name := "glow",
    publish / skip := false,
    // Adds the Git hash to the MANIFEST file. We set it here instead of relying on sbt-release to
    // do so.
    packageOptions in (Compile, packageBin) +=
    Package.ManifestAttributes("Git-Release-Hash" -> currentGitHash(baseDirectory.value)),
    bintrayRepository := "glow",
<<<<<<< HEAD
    libraryDependencies ++= dependencies,
    // Fix versions of libraries that are depended on multiple times
    dependencyOverrides ++= Seq(
      "org.apache.hadoop" % "hadoop-client" % "2.7.3",
      "io.netty" % "netty" % "3.9.9.Final",
      "io.netty" % "netty-all" % "4.1.17.Final",
      "com.github.samtools" % "htsjdk" % "2.20.3"
    ),
    sourceGenerators in Compile += Def.task {
      val file = baseDirectory.value / "functions.scala.TEMPLATE"
      val output = (Compile / scalaSource).value / "io" / "projectglow" / "functions.scala"
      val script = (ThisBuild / baseDirectory).value / "project" / "render_template.py"
      Seq(script, file, output).map(_.getPath).!!
      Seq(output)
    }.taskValue
=======
    libraryDependencies ++= dependencies
>>>>>>> 0218c8cb
  )

/**
 * @param dir The base directory of the Git project
 * @return The commit of HEAD
 */
def currentGitHash(dir: File): String = {
  Process(
    Seq("git", "rev-parse", "HEAD"),
    // Set the working directory for Git to the passed in directory
    Some(dir)
  ).!!.trim
}

lazy val sparkClasspath = taskKey[String]("sparkClasspath")
lazy val sparkHome = taskKey[String]("sparkHome")

lazy val pythonSettings = Seq(
  sparkClasspath := (fullClasspath in Test).value.files.map(_.getCanonicalPath).mkString(":"),
  sparkHome := (ThisBuild / baseDirectory).value.absolutePath,
  publish / skip := true
)

lazy val python =
  (project in file("python"))
    .dependsOn(core % "test->test")
    .settings(
      pythonSettings,
      test in Test := {
        // Pass the test classpath to pyspark so that we run the same bits as the Scala tests
        val ret = Process(
          Seq("pytest", "-s", "python"),
          None,
          "SPARK_CLASSPATH" -> sparkClasspath.value,
          "SPARK_HOME" -> sparkHome.value
        ).!
        require(ret == 0, "Python tests failed")
      },
      sourceGenerators in Compile += Def.task {
        val file = baseDirectory.value / "glow" / "functions.py.TEMPLATE"
        val output = baseDirectory.value / "glow" / "functions.py"
        val script = (ThisBuild / baseDirectory).value / "project" / "render_template.py"
        Seq(script, file, output).map(_.getPath).!!
        Seq.empty[File]
      }.taskValue
    )

lazy val docs =
  (project in file("docs"))
    .dependsOn(core % "test->test")
    .settings(
      pythonSettings,
      test in Test := {
        // Pass the test classpath to pyspark so that we run the same bits as the Scala tests
        val ret = Process(
          Seq("pytest", "docs"),
          None,
          "SPARK_CLASSPATH" -> sparkClasspath.value,
          "SPARK_HOME" -> sparkHome.value,
          "PYTHONPATH" -> ((ThisBuild / baseDirectory).value / "python" / "glow").absolutePath
        ).!
        require(ret == 0, "Docs tests failed")
      }
    )

// List tests to parallelize on CircleCI
lazy val printTests =
  taskKey[Unit]("Print full class names of Scala tests to core-test-names.log.")

printTests := {
  IO.writeLines(
    baseDirectory.value / "core-test-names.log",
    (definedTestNames in Test in core).value.sorted)
}

// Publish to Bintray
ThisBuild / description := "An open-source toolkit for large-scale genomic analysis"
ThisBuild / homepage := Some(url("https://projectglow.io"))
ThisBuild / scmInfo := Some(
  ScmInfo(
    url("https://github.com/projectglow/glow"),
    "scm:git@github.com:projectglow/glow.git"
  )
)
ThisBuild / developers := List(
  Developer(
    "henrydavidge",
    "Henry Davidge",
    "hhd@databricks.com",
    url("https://github.com/henrydavidge")),
  Developer(
    "karenfeng",
    "Karen Feng",
    "karen.feng@databricks.com",
    url("https://github.com/karenfeng"))
)
ThisBuild / pomIncludeRepository := { _ =>
  false
}
ThisBuild / publishMavenStyle := true

ThisBuild / bintrayOrganization := Some("projectglow")
ThisBuild / bintrayRepository := "glow"

val stableVersion = settingKey[String]("Stable version")
ThisBuild / stableVersion := IO.read((ThisBuild / baseDirectory).value / "stable-version.txt").trim()

lazy val stagedRelease = (project in file("core/src/test")).settings(
  commonSettings,
  resourceDirectory in Test := baseDirectory.value / "resources",
  scalaSource in Test := baseDirectory.value / "scala",
  libraryDependencies ++= providedDependencies ++ testDependencies :+ "io.projectglow" %% "glow" % stableVersion.value,
  resolvers := Seq("bintray-staging" at "https://dl.bintray.com/projectglow/glow")
)

import ReleaseTransformations._

releaseProcess := Seq[ReleaseStep](
  checkSnapshotDependencies,
  inquireVersions,
  runClean,
  runTest,
  setReleaseVersion,
  updateStableVersion,
  commitReleaseVersion,
  commitStableVersion,
  tagRelease,
  publishArtifacts,
  releaseStepCommandAndRemaining("stagedRelease/test"),
  setNextVersion,
  commitNextVersion
)<|MERGE_RESOLUTION|>--- conflicted
+++ resolved
@@ -143,15 +143,7 @@
     packageOptions in (Compile, packageBin) +=
     Package.ManifestAttributes("Git-Release-Hash" -> currentGitHash(baseDirectory.value)),
     bintrayRepository := "glow",
-<<<<<<< HEAD
     libraryDependencies ++= dependencies,
-    // Fix versions of libraries that are depended on multiple times
-    dependencyOverrides ++= Seq(
-      "org.apache.hadoop" % "hadoop-client" % "2.7.3",
-      "io.netty" % "netty" % "3.9.9.Final",
-      "io.netty" % "netty-all" % "4.1.17.Final",
-      "com.github.samtools" % "htsjdk" % "2.20.3"
-    ),
     sourceGenerators in Compile += Def.task {
       val file = baseDirectory.value / "functions.scala.TEMPLATE"
       val output = (Compile / scalaSource).value / "io" / "projectglow" / "functions.scala"
@@ -159,9 +151,6 @@
       Seq(script, file, output).map(_.getPath).!!
       Seq(output)
     }.taskValue
-=======
-    libraryDependencies ++= dependencies
->>>>>>> 0218c8cb
   )
 
 /**
