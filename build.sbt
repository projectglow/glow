import scala.sys.process._

import sbt.Tests._

val sparkVersion = "2.4.3"
val scalaMajorMinor = "2.11"

ThisBuild / scalaVersion := s"$scalaMajorMinor.12"
<<<<<<< HEAD
ThisBuild / version := "0.1.0"
ThisBuild / organization := "org.projectglow"
ThisBuild / organizationName := "DB / RGC"
=======
ThisBuild / version := "0.1.0-SNAPSHOT"
ThisBuild / organization := "io.projectglow"
>>>>>>> f59948af
ThisBuild / scalastyleConfig := baseDirectory.value / "scalastyle-config.xml"
ThisBuild / publish / skip := true

ThisBuild / organizationName := "The Glow Authors"
ThisBuild / startYear := Some(2019)
ThisBuild / licenses += ("Apache-2.0", new URL("https://www.apache.org/licenses/LICENSE-2.0.txt"))

// Compile Java sources before Scala sources, so Scala code can depend on Java
// but not vice versa
Compile / compileOrder := CompileOrder.JavaThenScala

// Test concurrency settings
// Tests are run serially in one or more forked JVMs. This setup is necessary because the shared
// Spark session used by many tasks cannot be used concurrently.
val testConcurrency = 1
Test / fork := true
concurrentRestrictions in Global := Seq(
  Tags.limit(Tags.ForkedTestGroup, testConcurrency)
)

def groupByHash(tests: Seq[TestDefinition]) = {
  tests
    .groupBy(_.name.hashCode % testConcurrency)
    .map {
      case (i, tests) =>
        val options = ForkOptions()
          .withRunJVMOptions(Vector("-Dspark.ui.enabled=false", "-Xmx1024m"))
        new Group(i.toString, tests, SubProcess(options))
    }
    .toSeq
}

lazy val mainScalastyle = taskKey[Unit]("mainScalastyle")
lazy val testScalastyle = taskKey[Unit]("testScalastyle")
// testGrouping cannot be set globally using the `Test /` syntax since it's not a pure value
lazy val commonSettings = Seq(
  mainScalastyle := scalastyle.in(Compile).toTask("").value,
  testScalastyle := scalastyle.in(Test).toTask("").value,
  testGrouping in Test := groupByHash((definedTests in Test).value),
  test in Test := ((test in Test) dependsOn mainScalastyle).value,
  test in Test := ((test in Test) dependsOn testScalastyle).value,
  test in Test := ((test in Test) dependsOn scalafmtCheckAll).value,
  test in Test := ((test in Test) dependsOn (headerCheck in Compile)).value,
  test in Test := ((test in Test) dependsOn (headerCheck in Test)).value,
  test in assembly := {},
  assemblyMergeStrategy in assembly := {
    // Assembly jar is not executable
    case p if p.toLowerCase.contains("manifest.mf") =>
      MergeStrategy.discard
    case _ =>
      // Be permissive for other files
      MergeStrategy.first
  },
  scalacOptions += "-target:jvm-1.8"
  )

lazy val dependencies = Seq(
  "org.apache.spark" %% "spark-catalyst" % sparkVersion % "provided",
  "org.apache.spark" %% "spark-core" % sparkVersion % "provided",
  "org.apache.spark" %% "spark-mllib" % sparkVersion % "provided",
  "org.apache.spark" %% "spark-sql" % sparkVersion % "provided",
  "org.seqdoop" % "hadoop-bam" % "7.9.1",
  "log4j" % "log4j" % "1.2.17",
  "org.slf4j" % "slf4j-api" % "1.7.16",
  "org.slf4j" % "slf4j-log4j12" % "1.7.16",
  "org.jdbi" % "jdbi" % "2.63.1",
  "com.typesafe.scala-logging" %% "scala-logging-slf4j" % "2.1.2",
  // Exclude extraneous GATK dependencies
  ("org.broadinstitute" % "gatk" % "4.0.11.0")
    .exclude("biz.k11i", "xgboost-predictor")
    .exclude("com.esotericsoftware", "kryo")
    .exclude("com.esotericsoftware", "reflectasm")
    .exclude("com.github.jsr203hadoop", "jsr203hadoop")
    .exclude("com.google.cloud", "google-cloud-nio")
    .exclude("com.google.cloud.bigdataoss", "gcs-connector")
    .exclude("com.intel", "genomicsdb")
    .exclude("com.intel.gkl", "gkl")
    .exclude("com.opencsv", "opencsv")
    .exclude("commons-io", "commons-io")
    .exclude("gov.nist.math.jama", "gov.nist.math.jama")
    .exclude("it.unimi.dsi", "fastutil")
    .exclude("org.aeonbits.owner", "owner")
    .exclude("org.apache.commons", "commons-lang3")
    .exclude("org.apache.commons", "commons-math3")
    .exclude("org.apache.commons", "commons-collections4")
    .exclude("org.apache.commons", "commons-vfs2")
    .exclude("org.apache.hadoop", "hadoop-client")
    .exclude("org.apache.spark", s"spark-mllib_$scalaMajorMinor")
    .exclude("org.bdgenomics.adam", s"adam-core-spark2_$scalaMajorMinor")
    .exclude("org.broadinstitute", "barclay")
    .exclude("org.broadinstitute", "hdf5-java-bindings")
    .exclude("org.broadinstitute", "gatk-native-bindings")
    .exclude("org.broadinstitute", "gatk-bwamem-jni")
    .exclude("org.broadinstitute", "gatk-fermilite-jni")
    .exclude("org.jgrapht", "jgrapht-core")
    .exclude("org.objenesis", "objenesis")
    .exclude("org.ojalgo", "ojalgo")
    .exclude("org.ojalgo", "ojalgo-commons-math3")
    .exclude("org.reflections", "reflections")
    .exclude("org.seqdoop", "hadoop-bam")
    .exclude("org.xerial", "sqlite-jdbc"),
  // Test dependencies
  "org.scalatest" %% "scalatest" % "3.0.3" % "test",
  "org.scalacheck" %% "scalacheck" % "1.12.5" % "test",
  "org.mockito" % "mockito-all" % "1.9.5" % "test",
  "org.apache.spark" %% "spark-core" % sparkVersion % "test" classifier "tests",
  "org.apache.spark" %% "spark-catalyst" % sparkVersion % "test" classifier "tests",
  "org.apache.spark" %% "spark-sql" % sparkVersion % "test" classifier "tests",
  "org.bdgenomics.adam" %% "adam-apis-spark2" % "0.28.0" % "test",
  "org.bdgenomics.bdg-formats" % "bdg-formats" % "0.11.3" % "test",
  "org.xerial" % "sqlite-jdbc" % "3.20.1" % "test"
).map(_.exclude("com.google.code.findbugs", "jsr305"))

lazy val core = (project in file("core"))
  .settings(
    commonSettings,
    name := "glow",
    publish / skip := false,
    bintrayRepository := "glow",
    libraryDependencies ++= dependencies,
    // Fix versions of libraries that are depended on multiple times
    dependencyOverrides ++= Seq(
      "org.apache.hadoop" % "hadoop-client" % "2.7.3",
      "io.netty" % "netty" % "3.9.9.Final",
      "io.netty" % "netty-all" % "4.1.17.Final",
      "com.github.samtools" % "htsjdk" % "2.20.1"
    )
  )

lazy val python =
  (project in file("python"))
    .dependsOn(core % "test->test")
    .settings(
      unmanagedSourceDirectories in Compile := {
        Seq(baseDirectory.value / "glow")
      },
      test in Test := {
        // Pass the test classpath to pyspark so that we run the same bits as the Scala tests
        val classpath = (fullClasspath in Test)
          .value
          .files
          .map(_.getCanonicalPath)
          .mkString(":")
        val ret = Process(
          Seq("pytest", "python"),
          None,
          "SPARK_CLASSPATH" -> classpath,
          "SPARK_HOME" -> (ThisBuild / baseDirectory).value.absolutePath
        ).!
        require(ret == 0, "Python tests failed")
      },
      publish / skip := true
    )

// Publish to Bintray
ThisBuild / description := "Glow: Genomics on Apache Spark"
ThisBuild / licenses := List(
  "Apache-2.0" -> new URL("http://www.apache.org/licenses/LICENSE-2.0.txt"))
ThisBuild / homepage := Some(url("https://github.com/projectglow/glow"))
ThisBuild / scmInfo := Some(
  ScmInfo(
    url("https://github.com/projectglow/glow"),
    "scm:git@github.com:projectglow/glow.git"
  )
)
ThisBuild / pomIncludeRepository := { _ =>
  false
}
ThisBuild / publishMavenStyle := true

ThisBuild / bintrayOrganization := Some("projectglow")
ThisBuild / bintrayRepository := "glow"

import ReleaseTransformations._

releaseProcess := Seq[ReleaseStep](
  checkSnapshotDependencies,
  inquireVersions,
  runTest,
  setReleaseVersion,
  commitReleaseVersion,
  tagRelease,
  publishArtifacts,
  setNextVersion,
  commitNextVersion
)<|MERGE_RESOLUTION|>--- conflicted
+++ resolved
@@ -6,14 +6,8 @@
 val scalaMajorMinor = "2.11"
 
 ThisBuild / scalaVersion := s"$scalaMajorMinor.12"
-<<<<<<< HEAD
-ThisBuild / version := "0.1.0"
-ThisBuild / organization := "org.projectglow"
-ThisBuild / organizationName := "DB / RGC"
-=======
 ThisBuild / version := "0.1.0-SNAPSHOT"
 ThisBuild / organization := "io.projectglow"
->>>>>>> f59948af
 ThisBuild / scalastyleConfig := baseDirectory.value / "scalastyle-config.xml"
 ThisBuild / publish / skip := true
 
@@ -68,7 +62,7 @@
       MergeStrategy.first
   },
   scalacOptions += "-target:jvm-1.8"
-  )
+)
 
 lazy val dependencies = Seq(
   "org.apache.spark" %% "spark-catalyst" % sparkVersion % "provided",
@@ -170,9 +164,7 @@
 
 // Publish to Bintray
 ThisBuild / description := "Glow: Genomics on Apache Spark"
-ThisBuild / licenses := List(
-  "Apache-2.0" -> new URL("http://www.apache.org/licenses/LICENSE-2.0.txt"))
-ThisBuild / homepage := Some(url("https://github.com/projectglow/glow"))
+ThisBuild / homepage := Some(url("http://projectglow.io"))
 ThisBuild / scmInfo := Some(
   ScmInfo(
     url("https://github.com/projectglow/glow"),
