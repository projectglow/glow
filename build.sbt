import scala.sys.process._

import complete.DefaultParsers._
import org.apache.commons.lang3.StringUtils
import sbt.Tests._
import sbt.Keys._
import sbt.librarymanagement.ModuleID
import sbt.nio.Keys._

lazy val scala212 = "2.12.8"
lazy val scala211 = "2.11.12"

lazy val sparkVersion = sys.env.getOrElse("SPARK_VERSION", "2.4.3")

def majorMinorVersion(version: String): String = {
  StringUtils.ordinalIndexOf(version, ".", 2) match {
    case StringUtils.INDEX_NOT_FOUND => version
    case i => version.take(i)
  }
}

ThisBuild / scalaVersion := sys.env.getOrElse("SCALA_VERSION", scala212)
ThisBuild / organization := "io.projectglow"
ThisBuild / scalastyleConfig := baseDirectory.value / "scalastyle-config.xml"
ThisBuild / publish / skip := true

ThisBuild / organizationName := "The Glow Authors"
ThisBuild / startYear := Some(2019)
ThisBuild / licenses += ("Apache-2.0", new URL("https://www.apache.org/licenses/LICENSE-2.0.txt"))

// Compile Java sources before Scala sources, so Scala code can depend on Java
// but not vice versa
Compile / compileOrder := CompileOrder.JavaThenScala

// Test concurrency settings
// Tests are run serially in one or more forked JVMs. This setup is necessary because the shared
// Spark session used by many tasks cannot be used concurrently.
val testConcurrency = 1
Test / fork := true
concurrentRestrictions in Global := Seq(
  Tags.limit(Tags.ForkedTestGroup, testConcurrency)
)

def groupByHash(tests: Seq[TestDefinition]): Seq[Tests.Group] = {
  tests
    .groupBy(_.name.hashCode % testConcurrency)
    .map {
      case (i, groupTests) =>
        val options = ForkOptions()
          .withRunJVMOptions(Vector("-Dspark.ui.enabled=false", "-Xmx1024m"))

        Group(i.toString, groupTests, SubProcess(options))
    }
    .toSeq
}

lazy val mainScalastyle = taskKey[Unit]("mainScalastyle")
lazy val testScalastyle = taskKey[Unit]("testScalastyle")
// testGrouping cannot be set globally using the `Test /` syntax since it's not a pure value
lazy val commonSettings = Seq(
  mainScalastyle := scalastyle.in(Compile).toTask("").value,
  testScalastyle := scalastyle.in(Test).toTask("").value,
  testGrouping in Test := groupByHash((definedTests in Test).value),
  test in Test := ((test in Test) dependsOn mainScalastyle).value,
  test in Test := ((test in Test) dependsOn testScalastyle).value,
  test in Test := ((test in Test) dependsOn scalafmtCheckAll).value,
  test in Test := ((test in Test) dependsOn (headerCheck in Compile)).value,
  test in Test := ((test in Test) dependsOn (headerCheck in Test)).value,
  test in assembly := {},
  assemblyMergeStrategy in assembly := {
    // Assembly jar is not executable
    case p if p.toLowerCase.contains("manifest.mf") =>
      MergeStrategy.discard
    case _ =>
      // Be permissive for other files
      MergeStrategy.first
  },
  scalacOptions += "-target:jvm-1.8",
  resolvers += "Apache Snapshots" at "https://repository.apache.org/snapshots/"
)

lazy val functionsYml = settingKey[File]("functionsYml")
ThisBuild / functionsYml := (ThisBuild / baseDirectory).value / "functions.yml"
// Script to generate function definitions from YAML file
lazy val generatorScript = settingKey[File]("generatorScript")
ThisBuild / generatorScript := (ThisBuild / baseDirectory).value / "python" / "render_template.py"
lazy val generatedFunctionsOutput = settingKey[File]("generatedFunctionsOutput")
lazy val functionsTemplate = settingKey[File]("functionsTemplate")
lazy val generateFunctions = taskKey[Seq[File]]("generateFunctions")
lazy val pytest = inputKey[Unit]("pytest")

def runCmd(args: File*): Unit = {
  args.map(_.getPath).!!
}

lazy val functionGenerationSettings = Seq(
  generateFunctions := {
    runCmd(generatorScript.value, functionsTemplate.value, generatedFunctionsOutput.value)
    Seq.empty[File]
  },
  generateFunctions / fileInputs := Seq(
    functionsTemplate.value,
    functionsYml.value,
    generatorScript.value).map(_.toGlob)
)

lazy val sparkDependencies = Seq(
  "org.apache.spark" %% "spark-catalyst" % sparkVersion,
  "org.apache.spark" %% "spark-core" % sparkVersion,
  "org.apache.spark" %% "spark-mllib" % sparkVersion,
  "org.apache.spark" %% "spark-sql" % sparkVersion
)

lazy val providedSparkDependencies = sparkDependencies.map(_ % "provided")
lazy val testSparkDependencies = sparkDependencies.map(_ % "test")

lazy val testCoreDependencies = Seq(
  "org.scalatest" %% "scalatest" % "3.0.3" % "test",
  "org.mockito" % "mockito-all" % "1.9.5" % "test",
  "org.apache.spark" %% "spark-catalyst" % sparkVersion % "test" classifier "tests",
  "org.apache.spark" %% "spark-core" % sparkVersion % "test" classifier "tests",
  "org.apache.spark" %% "spark-mllib" % sparkVersion % "test" classifier "tests",
  "org.apache.spark" %% "spark-sql" % sparkVersion % "test" classifier "tests",
  "org.xerial" % "sqlite-jdbc" % "3.20.1" % "test"
)

lazy val coreDependencies = (providedSparkDependencies ++ testCoreDependencies ++ Seq(
  "org.seqdoop" % "hadoop-bam" % "7.9.2",
  "log4j" % "log4j" % "1.2.17",
  "org.slf4j" % "slf4j-api" % "1.7.25",
  "org.slf4j" % "slf4j-log4j12" % "1.7.25",
  "org.jdbi" % "jdbi" % "2.63.1",
  "com.github.broadinstitute" % "picard" % "2.21.9",
  // Fix versions of libraries that are depended on multiple times
  "org.apache.hadoop" % "hadoop-client" % "2.7.3",
  "io.netty" % "netty" % "3.9.9.Final",
  "io.netty" % "netty-all" % "4.1.17.Final",
  "com.github.samtools" % "htsjdk" % "2.21.2",
  "org.yaml" % "snakeyaml" % "1.16"
)).map(_.exclude("com.google.code.findbugs", "jsr305"))

lazy val root = (project in file(".")).aggregate(core, python, docs)

lazy val scalaLoggingDependency = settingKey[ModuleID]("scalaLoggingDependency")
ThisBuild / scalaLoggingDependency := {
  (ThisBuild / scalaVersion).value match {
    case `scala211` => "com.typesafe.scala-logging" %% "scala-logging-slf4j" % "2.1.2"
    case `scala212` => "com.typesafe.scala-logging" %% "scala-logging" % "3.7.2"
    case _ =>
      throw new IllegalArgumentException(
        "Only supported Scala versions are: " + Seq(scala211, scala212))
  }
}

lazy val core = (project in file("core"))
  .settings(
    commonSettings,
    functionGenerationSettings,
    name := "glow",
    publish / skip := false,
    // Adds the Git hash to the MANIFEST file. We set it here instead of relying on sbt-release to
    // do so.
    packageOptions in (Compile, packageBin) +=
    Package.ManifestAttributes("Git-Release-Hash" -> currentGitHash(baseDirectory.value)),
    bintrayRepository := "glow",
    libraryDependencies ++= coreDependencies :+ scalaLoggingDependency.value,
    Compile / unmanagedSourceDirectories +=
    baseDirectory.value / "src" / "main" / "shim" / majorMinorVersion(sparkVersion),
    Test / unmanagedSourceDirectories +=
    baseDirectory.value / "src" / "test" / "shim" / majorMinorVersion(sparkVersion),
    functionsTemplate := baseDirectory.value / "functions.scala.TEMPLATE",
    generatedFunctionsOutput := (Compile / scalaSource).value / "io" / "projectglow" / "functions.scala",
    sourceGenerators in Compile += generateFunctions
  )

/**
 * @param dir The base directory of the Git project
 * @return The commit of HEAD
 */
def currentGitHash(dir: File): String = {
  Process(
    Seq("git", "rev-parse", "HEAD"),
    // Set the working directory for Git to the passed in directory
    Some(dir)
  ).!!.trim
}

lazy val sparkClasspath = taskKey[String]("sparkClasspath")
lazy val sparkHome = taskKey[String]("sparkHome")
lazy val pythonPath = taskKey[String]("pythonPath")

lazy val pythonSettings = Seq(
  libraryDependencies ++= testSparkDependencies,
  sparkClasspath := (fullClasspath in Test).value.files.map(_.getCanonicalPath).mkString(":"),
  sparkHome := (ThisBuild / baseDirectory).value.absolutePath,
  pythonPath := ((ThisBuild / baseDirectory).value / "python").absolutePath,
  publish / skip := true,
  pytest := {
    val args = spaceDelimited("<arg>").parsed
    val baseEnv = Seq(
      "SPARK_CLASSPATH" -> sparkClasspath.value,
      "SPARK_HOME" -> sparkHome.value,
      "PYTHONPATH" -> pythonPath.value
    )
    val env = if (majorMinorVersion(sparkVersion) >= "3.0") {
<<<<<<< HEAD
      baseEnv
    } else {
      baseEnv :+ "ARROW_PRE_0_15_IPC_FORMAT" -> "1"
=======
      baseEnv :+ "PYSPARK_ROW_FIELD_SORTING_ENABLED" -> "true"
    } else {
      baseEnv
>>>>>>> 22f1a90c
    }
    val ret = Process(
      Seq("pytest") ++ args,
      None,
      env: _*
    ).!
    require(ret == 0, "Python tests failed")
  }
)

lazy val yapf = inputKey[Unit]("yapf")
ThisBuild / yapf := {
  val args = spaceDelimited("<arg>").parsed
  val ret = Process(
    Seq("yapf") ++ args ++ Seq(
      "--style",
      "python/.style.yapf",
      "--recursive",
      "--exclude",
      "python/glow/functions.py",
      "python")
  ).!
  require(ret == 0, "Python style tests failed")
}

val yapfAll = taskKey[Unit]("Execute the yapf task in-place for all Python files.")
ThisBuild / yapfAll := yapf.toTask(" --in-place").value

lazy val python =
  (project in file("python"))
    .settings(
      pythonSettings,
      functionGenerationSettings,
      test in Test := {
        yapf.toTask(" --diff").value
        pytest.toTask(" --doctest-modules python").value
      },
      generatedFunctionsOutput := baseDirectory.value / "glow" / "functions.py",
      functionsTemplate := baseDirectory.value / "glow" / "functions.py.TEMPLATE",
      sourceGenerators in Compile += generateFunctions
    )
    .dependsOn(core % "test->test")

lazy val docs = (project in file("docs"))
  .settings(
    pythonSettings,
    test in Test := {
      pytest.toTask(" docs").value
    }
  )
  .dependsOn(core % "test->test", python)

// Publish to Bintray
ThisBuild / description := "An open-source toolkit for large-scale genomic analysis"
ThisBuild / homepage := Some(url("https://projectglow.io"))
ThisBuild / scmInfo := Some(
  ScmInfo(
    url("https://github.com/projectglow/glow"),
    "scm:git@github.com:projectglow/glow.git"
  )
)
ThisBuild / developers := List(
  Developer(
    "henrydavidge",
    "Henry Davidge",
    "hhd@databricks.com",
    url("https://github.com/henrydavidge")),
  Developer(
    "karenfeng",
    "Karen Feng",
    "karen.feng@databricks.com",
    url("https://github.com/karenfeng"))
)
ThisBuild / pomIncludeRepository := { _ =>
  false
}
ThisBuild / publishMavenStyle := true

ThisBuild / bintrayOrganization := Some("projectglow")
ThisBuild / bintrayRepository := "glow"

lazy val stableVersion = settingKey[String]("Stable version")
ThisBuild / stableVersion := IO
  .read((ThisBuild / baseDirectory).value / "stable-version.txt")
  .trim()

lazy val stagedRelease = (project in file("core/src/test"))
  .settings(
    commonSettings,
    resourceDirectory in Test := baseDirectory.value / "resources",
    scalaSource in Test := baseDirectory.value / "scala",
    unmanagedSourceDirectories in Test += baseDirectory.value / "shim" / majorMinorVersion(
      sparkVersion),
    libraryDependencies ++= testSparkDependencies ++ testCoreDependencies :+
    "io.projectglow" %% "glow" % stableVersion.value % "test",
    resolvers := Seq("bintray-staging" at "https://dl.bintray.com/projectglow/glow"),
    org
      .jetbrains
      .sbt
      .extractors
      .SettingKeys
      .sbtIdeaIgnoreModule := true // Do not import this SBT project into IDEA
  )

import ReleaseTransformations._

// Don't use sbt-release's cross facility	
releaseCrossBuild := false

def crossReleaseStep(step: ReleaseStep): Seq[ReleaseStep] = {
  Seq(
    releaseStepCommandAndRemaining(s"""set ThisBuild / scalaVersion := "$scala211""""),
    step,
    releaseStepCommandAndRemaining(s"""set ThisBuild / scalaVersion := "$scala212""""),
    step
  )
}

releaseProcess := Seq[ReleaseStep](
    checkSnapshotDependencies,
    inquireVersions,
    runClean
  ) ++
  crossReleaseStep(runTest) ++
  Seq(
    setReleaseVersion,
    updateStableVersion,
    commitReleaseVersion,
    commitStableVersion,
    tagRelease
  ) ++
  crossReleaseStep(publishArtifacts) ++
  crossReleaseStep(releaseStepCommandAndRemaining("stagedRelease/test")) ++
  Seq(
    setNextVersion,
    commitNextVersion
  )<|MERGE_RESOLUTION|>--- conflicted
+++ resolved
@@ -203,15 +203,9 @@
       "PYTHONPATH" -> pythonPath.value
     )
     val env = if (majorMinorVersion(sparkVersion) >= "3.0") {
-<<<<<<< HEAD
-      baseEnv
+      baseEnv :+ "PYSPARK_ROW_FIELD_SORTING_ENABLED" -> "true"
     } else {
       baseEnv :+ "ARROW_PRE_0_15_IPC_FORMAT" -> "1"
-=======
-      baseEnv :+ "PYSPARK_ROW_FIELD_SORTING_ENABLED" -> "true"
-    } else {
-      baseEnv
->>>>>>> 22f1a90c
     }
     val ret = Process(
       Seq("pytest") ++ args,
