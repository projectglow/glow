--- conflicted
+++ resolved
@@ -138,21 +138,10 @@
     packageOptions in (Compile, packageBin) +=
     Package.ManifestAttributes("Git-Release-Hash" -> currentGitHash(baseDirectory.value)),
     bintrayRepository := "glow",
-<<<<<<< HEAD
     libraryDependencies ++= (dependencies ++ (scalaBinaryVersion.value match {
       case "2.11" => Seq("com.typesafe.scala-logging" %% "scala-logging-slf4j" % "2.1.2")
       case _ => Seq("com.typesafe.scala-logging" %% "scala-logging" % "3.7.2")
-    })),
-    // Fix versions of libraries that are depended on multiple times
-    dependencyOverrides ++= Seq(
-      "org.apache.hadoop" % "hadoop-client" % "2.7.3",
-      "io.netty" % "netty" % "3.9.9.Final",
-      "io.netty" % "netty-all" % "4.1.17.Final",
-      "com.github.samtools" % "htsjdk" % "2.20.3"
-    )
-=======
-    libraryDependencies ++= dependencies
->>>>>>> bef81fa3
+    }))
   )
 
 /**
