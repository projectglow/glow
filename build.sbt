import scala.sys.process._

import complete.DefaultParsers._
import org.apache.commons.lang3.StringUtils
import sbt.Tests._
import sbt.Keys._
import sbt.librarymanagement.ModuleID
import sbt.nio.Keys._

// Scala version used by DBR 13.3 LTS and 14.0
lazy val scala212 = "2.12.18"
lazy val scala213 = "2.13.12"

lazy val spark3 = "3.5.0"
lazy val spark4 = "4.0.0-SNAPSHOT"

lazy val sparkVersion = settingKey[String]("sparkVersion")
ThisBuild / sparkVersion := sys.env.getOrElse("SPARK_VERSION", spark3)

// Add to the Python path to test against a custom version of pyspark
lazy val extraPythonPath = settingKey[String]("extraPythonPath")
ThisBuild / extraPythonPath := sys.env.getOrElse("EXTRA_PYTHON_PATH", "")

def majorVersion(version: String): String = {
  StringUtils.ordinalIndexOf(version, ".", 1) match {
    case StringUtils.INDEX_NOT_FOUND => version
    case i => version.take(i)
  }
}

def majorMinorVersion(version: String): String = {
  StringUtils.ordinalIndexOf(version, ".", 2) match {
    case StringUtils.INDEX_NOT_FOUND => version
    case i => version.take(i)
  }
}

ThisBuild / scalaVersion := sys.env.getOrElse("SCALA_VERSION", scala212)
ThisBuild / organization := "io.projectglow"
ThisBuild / scalastyleConfig := baseDirectory.value / "scalastyle-config.xml"
ThisBuild / publish / skip := true

ThisBuild / organizationName := "The Glow Authors"
ThisBuild / startYear := Some(2019)
ThisBuild / licenses += ("Apache-2.0", new URL("https://www.apache.org/licenses/LICENSE-2.0.txt"))

// Compile Java sources before Scala sources, so Scala code can depend on Java
// but not vice versa
Compile / compileOrder := CompileOrder.JavaThenScala

// Java options passed to Scala and Python tests
val testJavaOptions = Vector(
  "-XX:+IgnoreUnrecognizedVMOptions",
  "--add-opens=java.base/java.lang=ALL-UNNAMED",
  "--add-opens=java.base/java.lang.invoke=ALL-UNNAMED",
  "--add-opens=java.base/java.lang.reflect=ALL-UNNAMED",
  "--add-opens=java.base/java.io=ALL-UNNAMED",
  "--add-opens=java.base/java.net=ALL-UNNAMED",
  "--add-opens=java.base/java.nio=ALL-UNNAMED",
  "--add-opens=java.base/java.util=ALL-UNNAMED",
  "--add-opens=java.base/java.util.concurrent=ALL-UNNAMED",
  "--add-opens=java.base/java.util.concurrent.atomic=ALL-UNNAMED",
  "--add-opens=java.base/jdk.internal.ref=ALL-UNNAMED",
  "--add-opens=java.base/sun.nio.ch=ALL-UNNAMED",
  "--add-opens=java.base/sun.nio.cs=ALL-UNNAMED",
  "--add-opens=java.base/sun.security.action=ALL-UNNAMED",
  "--add-opens=java.base/sun.util.calendar=ALL-UNNAMED",
  "-Djdk.reflect.useDirectMethodHandle=false",
  "-Dio.netty.tryReflectionSetAccessible=true",
  "-Dspark.ui.enabled=false",
  "-Dspark.sql.execution.arrow.pyspark.enabled=true",
  "-Xmx1024m"
)

// Test concurrency settings
// Tests are run serially in one or more forked JVMs. This setup is necessary because the shared
// Spark session used by many tasks cannot be used concurrently.
val testConcurrency = 1
Test / fork := true
concurrentRestrictions in Global := Seq(
  Tags.limit(Tags.ForkedTestGroup, testConcurrency)
)

def groupByHash(tests: Seq[TestDefinition]): Seq[Tests.Group] = {
  tests
    .groupBy(_.name.hashCode % testConcurrency)
    .map {
      case (i, groupTests) =>
        val options = ForkOptions()
          .withRunJVMOptions(testJavaOptions)

        Group(i.toString, groupTests, SubProcess(options))
    }
    .toSeq
}

lazy val mainScalastyle = taskKey[Unit]("mainScalastyle")
lazy val testScalastyle = taskKey[Unit]("testScalastyle")
// testGrouping cannot be set globally using the `Test /` syntax since it's not a pure value
lazy val commonSettings = Seq(
  mainScalastyle := (Compile / scalastyle).toTask("").value,
  testScalastyle := (Test / scalastyle).toTask("").value,
  Test / testGrouping := groupByHash((Test / definedTests).value),
  Test / test := ((Test / test) dependsOn mainScalastyle).value,
  Test / test := ((Test / test) dependsOn testScalastyle).value,
  Test / test := ((Test / test) dependsOn scalafmtCheckAll).value,
  Test / test := ((Test / test) dependsOn (Compile / headerCheck)).value,
  Test / test := ((Test / test) dependsOn (Test / headerCheck)).value,
  assembly / test := {},
  assembly / assemblyMergeStrategy := {
    // Assembly jar is not executable
    case p if p.toLowerCase.contains("manifest.mf") =>
      MergeStrategy.discard
    case _ =>
      // Be permissive for other files
      MergeStrategy.first
  },
  scalacOptions += "-target:jvm-1.8",
  resolvers += "Apache Snapshots" at "https://repository.apache.org/snapshots/"
)

lazy val functionsYml = settingKey[File]("functionsYml")
ThisBuild / functionsYml := (ThisBuild / baseDirectory).value / "functions.yml"
// Script to generate function definitions from YAML file
lazy val generatorScript = settingKey[File]("generatorScript")
ThisBuild / generatorScript := (ThisBuild / baseDirectory).value / "python" / "render_template.py"
lazy val generatedFunctionsOutput = settingKey[File]("generatedFunctionsOutput")
lazy val functionsTemplate = settingKey[File]("functionsTemplate")
lazy val generateFunctions = taskKey[Seq[File]]("generateFunctions")
lazy val env = taskKey[Seq[(String, String)]]("env")
lazy val pytest = inputKey[Unit]("pytest")
def runCmd(args: File*): Unit = {
  args.map(_.getPath).!!
}

lazy val functionGenerationSettings = Seq(
  generateFunctions := {
    runCmd(generatorScript.value, functionsTemplate.value, generatedFunctionsOutput.value)
    Seq.empty[File]
  },
  generateFunctions / fileInputs := Seq(
    functionsTemplate.value,
    functionsYml.value,
    generatorScript.value).map(_.toGlob)
)

lazy val sparkDependencies = settingKey[Seq[ModuleID]]("sparkDependencies")
lazy val providedSparkDependencies = settingKey[Seq[ModuleID]]("providedSparkDependencies")
lazy val testSparkDependencies = settingKey[Seq[ModuleID]]("testSparkDependencies")

ThisBuild / sparkDependencies := Seq(
  "org.apache.spark" %% "spark-catalyst" % sparkVersion.value,
  "org.apache.spark" %% "spark-core" % sparkVersion.value,
  "org.apache.spark" %% "spark-mllib" % sparkVersion.value,
  "org.apache.spark" %% "spark-sql" % sparkVersion.value
)

ThisBuild / providedSparkDependencies := sparkDependencies.value.map(_ % "provided")
ThisBuild / testSparkDependencies := sparkDependencies.value.map(_ % "test")

lazy val testCoreDependencies = settingKey[Seq[ModuleID]]("testCoreDependencies")
ThisBuild / testCoreDependencies := Seq(
  majorVersion((ThisBuild / sparkVersion).value) match {
    case "3" => "org.scalatest" %% "scalatest" % "3.2.3" % "test"
    case "4" => "org.scalatest" %% "scalatest" % "3.2.17" % "test"
    case _ => throw new IllegalArgumentException("Only Spark 3 is supported")
  },
  "org.mockito" % "mockito-all" % "1.9.5" % "test",
  "org.apache.spark" %% "spark-catalyst" % sparkVersion.value % "test" classifier "tests",
  "org.apache.spark" %% "spark-core" % sparkVersion.value % "test" classifier "tests",
  "org.apache.spark" %% "spark-mllib" % sparkVersion.value % "test" classifier "tests",
  "org.apache.spark" %% "spark-sql" % sparkVersion.value % "test" classifier "tests",
  "org.xerial" % "sqlite-jdbc" % "3.42.0.0" % "test"
)

lazy val coreDependencies = settingKey[Seq[ModuleID]]("coreDependencies")
ThisBuild / coreDependencies := (providedSparkDependencies.value ++ testCoreDependencies.value ++ Seq(
  "org.seqdoop" % "hadoop-bam" % "7.9.2",
  "org.slf4j" % "slf4j-api" % "2.0.10",
  "org.jdbi" % "jdbi" % "2.63.1",
  "com.github.broadinstitute" % "picard" % "2.27.5",
  "org.apache.commons" % "commons-lang3" % "3.14.0",
  // Fix versions of libraries that are depended on multiple times
  "org.apache.hadoop" % "hadoop-client" % "3.3.6",
  "io.netty" % "netty-all" % "4.1.96.Final",
  "io.netty" % "netty-handler" % "4.1.96.Final",
  "io.netty" % "netty-transport-native-epoll" % "4.1.96.Final",
  "com.github.samtools" % "htsjdk" % "3.0.5",
<<<<<<< HEAD
  "org.yaml" % "snakeyaml" % "2.2",
=======
  "org.yaml" % "snakeyaml" % "2.0",
>>>>>>> 2e6a0ccc
  "com.univocity" % "univocity-parsers" % "2.8.4"
)).map(_.exclude("com.google.code.findbugs", "jsr305"))

lazy val root = (project in file(".")).aggregate(core, python, docs)

lazy val scalaLoggingDependency = settingKey[ModuleID]("scalaLoggingDependency")
ThisBuild / scalaLoggingDependency := {
  "com.typesafe.scala-logging" %% "scala-logging" % "3.9.5"
}

lazy val core = (project in file("core"))
  .settings(
    commonSettings,
    functionGenerationSettings,
    name := s"glow-spark${majorVersion(sparkVersion.value)}",
    publish / skip := false,
    // Adds the Git hash to the MANIFEST file. We set it here instead of relying on sbt-release to
    // do so.
    Compile / packageBin / packageOptions += Package.ManifestAttributes(
      "Git-Release-Hash" -> currentGitHash(baseDirectory.value)),
    libraryDependencies ++= coreDependencies.value :+ scalaLoggingDependency.value,
    Compile / unmanagedSourceDirectories += baseDirectory.value / "src" / "main" / "shim" / majorMinorVersion(
      sparkVersion.value),
    Compile / unmanagedSourceDirectories += {
      val sourceDir = (Compile / sourceDirectory).value
      CrossVersion.partialVersion(scalaVersion.value) match {
        case Some((2, n)) if n >= 13 => sourceDir / "scala-2.13+"
        case _ => sourceDir / "scala-2.13-"
      }
    },
    Test / unmanagedSourceDirectories += baseDirectory.value / "src" / "test" / "shim" / majorMinorVersion(
      sparkVersion.value),
    functionsTemplate := baseDirectory.value / "functions.scala.TEMPLATE",
    generatedFunctionsOutput := (Compile / scalaSource).value / "io" / "projectglow" / "functions.scala",
    Compile / sourceGenerators += generateFunctions
  )

/**
 * @param dir The base directory of the Git project
 * @return The commit of HEAD
 */
def currentGitHash(dir: File): String = {
  Process(
    Seq("git", "rev-parse", "HEAD"),
    // Set the working directory for Git to the passed in directory
    Some(dir)
  ).!!.trim
}

lazy val sparkClasspath = taskKey[String]("sparkClasspath")
lazy val sparkHome = taskKey[String]("sparkHome")
lazy val pythonPath = taskKey[String]("pythonPath")

lazy val pythonSettings = Seq(
  libraryDependencies ++= testSparkDependencies.value,
  sparkClasspath := (Test / fullClasspath).value.files.map(_.getCanonicalPath).mkString(":"),
  sparkHome := (ThisBuild / baseDirectory).value.absolutePath,
  pythonPath := {
    val extraPath = if (extraPythonPath.value.nonEmpty) s":${extraPythonPath.value}" else ""
    ((ThisBuild / baseDirectory).value / "python").absolutePath + extraPath
  },
  publish / skip := true,
  env := {
    Seq(
      // Set so that Python tests can easily know the Spark version
      "SPARK_VERSION" -> sparkVersion.value,
      // Tell PySpark to use the same jars as our scala tests
      "SPARK_CLASSPATH" -> sparkClasspath.value,
      "SPARK_HOME" -> sparkHome.value,
      "PYTHONPATH" -> pythonPath.value,
      "TEST_JAVA_OPTIONS" -> testJavaOptions.mkString(" "),
      "PYSPARK_ROW_FIELD_SORTING_ENABLED" -> "true"
    )
  },
  pytest := {
    val args = spaceDelimited("<arg>").parsed
    val ret = Process("pytest " + args.mkString(" "), None, (env.value): _*).!
    require(ret == 0, "Python tests failed")
  }
)

lazy val yapf = inputKey[Unit]("yapf")
ThisBuild / yapf := {
  val args = spaceDelimited("<arg>").parsed
  val ret = Process(
    Seq("yapf") ++ args ++ Seq(
      "--style",
      "python/.style.yapf",
      "--recursive",
      "--exclude",
      "python/glow/functions.py",
      "--exclude",
      "python/build/lib/glow/functions.py",
      "python")
  ).!
  require(ret == 0, "Python style tests failed")
}

val yapfAll = taskKey[Unit]("Execute the yapf task in-place for all Python files.")
ThisBuild / yapfAll := yapf.toTask(" --in-place").value

lazy val python =
  (project in file("python"))
    .settings(
      pythonSettings,
      functionGenerationSettings,
      Test / test := {
        yapf.toTask(" --diff").value
        pytest.toTask(s" --doctest-modules python").value
      },
      generatedFunctionsOutput := baseDirectory.value / "glow" / "functions.py",
      functionsTemplate := baseDirectory.value / "glow" / "functions.py.TEMPLATE",
      Compile / sourceGenerators += generateFunctions
    )
    .dependsOn(core % "test->test")

lazy val docs = (project in file("docs"))
  .settings(
    pythonSettings,
    Test / test := {
      pytest.toTask(s" docs").value
    }
  )
  .dependsOn(core % "test->test", python)

ThisBuild / description := "An open-source toolkit for large-scale genomic analysis"
ThisBuild / homepage := Some(url("https://projectglow.io"))
ThisBuild / scmInfo := Some(
  ScmInfo(
    url("https://github.com/projectglow/glow"),
    "scm:git@github.com:projectglow/glow.git"
  )
)

ThisBuild / developers := List(
  Developer(
    "henrydavidge",
    "Henry Davidge",
    "henry@davidge.me",
    url("https://github.com/henrydavidge")),
  Developer(
    "karenfeng",
    "Karen Feng",
    "karen.feng@databricks.com",
    url("https://github.com/karenfeng")),
  Developer(
    "kianfar77",
    "Kiavash Kianfar",
    "kiavash.kianfar@databricks.com",
    url("https://github.com/kianfar77"))
)

ThisBuild / pomIncludeRepository := { _ =>
  false
}
ThisBuild / publishMavenStyle := true

lazy val stableVersion = settingKey[String]("Stable version")
ThisBuild / stableVersion := IO
  .read((ThisBuild / baseDirectory).value / "stable-version.txt")
  .trim()

lazy val stagedRelease = (project in file("core/src/test"))
  .settings(
    commonSettings,
    Test / resourceDirectory := baseDirectory.value / "resources",
    Test / scalaSource := baseDirectory.value / "scala",
    Test / unmanagedSourceDirectories += baseDirectory.value / "shim" / majorMinorVersion(
      sparkVersion.value),
    libraryDependencies ++= testSparkDependencies.value ++ testCoreDependencies.value :+ "io.projectglow" %% s"glow-spark${majorVersion(
      sparkVersion.value)}" % stableVersion.value % "test",
    resolvers := Seq(MavenCache("local-sonatype-staging", sonatypeBundleDirectory.value))
  )

import ReleaseTransformations._

// Don't use sbt-release's cross facility
releaseCrossBuild := false

lazy val updateCondaEnv = taskKey[Unit]("Update Glow Env To Latest Version")
updateCondaEnv := {
  "conda env update -f python/environment.yml" !
}

def crossReleaseStep(step: ReleaseStep, requiresPySpark: Boolean): Seq[ReleaseStep] = {
  val updateCondaEnvStep = releaseStepCommandAndRemaining(
    if (requiresPySpark) "updateCondaEnv" else "")

  Seq(
    updateCondaEnvStep,
    releaseStepCommandAndRemaining(s"""set ThisBuild / sparkVersion := "$spark3""""),
    releaseStepCommandAndRemaining(s"""set ThisBuild / scalaVersion := "$scala212""""),
    step,
    updateCondaEnvStep
  )
}

def sonatypeSteps(): Seq[ReleaseStep] = Seq(
  releaseStepCommandAndRemaining("sonatypePrepare"),
  releaseStepCommandAndRemaining("sonatypeBundleUpload")
)

releaseProcess := Seq[ReleaseStep](
  checkSnapshotDependencies,
  inquireVersions,
  runClean
) ++ crossReleaseStep(releaseStepCommandAndRemaining("core/test"), requiresPySpark = false) ++
Seq(
  setReleaseVersion,
  updateStableVersion,
  commitReleaseVersion,
  commitStableVersion,
  tagRelease
) ++
crossReleaseStep(releaseStepCommandAndRemaining("publishSigned"), requiresPySpark = false) ++
sonatypeSteps ++
crossReleaseStep(releaseStepCommandAndRemaining("stagedRelease/test"), requiresPySpark = false) ++
Seq(
  setNextVersion,
  commitNextVersion
)<|MERGE_RESOLUTION|>--- conflicted
+++ resolved
@@ -186,11 +186,7 @@
   "io.netty" % "netty-handler" % "4.1.96.Final",
   "io.netty" % "netty-transport-native-epoll" % "4.1.96.Final",
   "com.github.samtools" % "htsjdk" % "3.0.5",
-<<<<<<< HEAD
   "org.yaml" % "snakeyaml" % "2.2",
-=======
-  "org.yaml" % "snakeyaml" % "2.0",
->>>>>>> 2e6a0ccc
   "com.univocity" % "univocity-parsers" % "2.8.4"
 )).map(_.exclude("com.google.code.findbugs", "jsr305"))
 
