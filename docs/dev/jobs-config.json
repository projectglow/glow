{
  "new_cluster": {
    "spark_version": "9.0.x-scala2.12",
    "node_type_id": "Standard_DS3_v2",
    "num_workers": 2,
    "docker_image": {
        "url": "projectglow/databricks-glow:9.0"
    }
  },
  "libraries": [
    {
<<<<<<< HEAD
      "maven": {
        "coordinates": "io.projectglow:glow-spark3_2.12:1.0.1"
      }
    },
    {
      "pypi": {
        "package": "glow.py==1.0.1"
      }
    },
    {
=======
>>>>>>> 509d9afa
      "pypi": {
        "package": "mlflow"
      }
    }
  ],
  "timeout_seconds": 3600
}<|MERGE_RESOLUTION|>--- conflicted
+++ resolved
@@ -9,19 +9,6 @@
   },
   "libraries": [
     {
-<<<<<<< HEAD
-      "maven": {
-        "coordinates": "io.projectglow:glow-spark3_2.12:1.0.1"
-      }
-    },
-    {
-      "pypi": {
-        "package": "glow.py==1.0.1"
-      }
-    },
-    {
-=======
->>>>>>> 509d9afa
       "pypi": {
         "package": "mlflow"
       }
