--- conflicted
+++ resolved
@@ -7,11 +7,6 @@
 
 @pytest.fixture(scope="session")
 def assert_rows_equal():
-<<<<<<< HEAD
-    def _do_test(r1, r2):
-        assert r1.asDict(recursive=True) == r2.asDict(recursive=True)
-    return _do_test
-=======
     def _assert_rows_equal(r1, r2):
         d1 = r1.asDict(recursive=True)
         s1 = pd.Series(d1, index = sorted(d1.keys()))
@@ -20,7 +15,6 @@
         # Permissive to floating-point error
         assert_series_equal(s1, s2)
     return _assert_rows_equal
->>>>>>> 0218c8cb
 
 pytest_collect_file = Sybil(
     parsers=[
