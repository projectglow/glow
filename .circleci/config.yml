--- conflicted
+++ resolved
@@ -9,14 +9,9 @@
     command: |
       export PATH=$HOME/conda/bin:$PATH
       if [ ! -d "/home/circleci/conda" ]; then
-<<<<<<< HEAD
         export CONDA_VERSION=$(cat python/conda_version.txt)
         wget https://repo.anaconda.com/miniconda/${CONDA_VERSION}-Linux-x86_64.sh
         /bin/bash ${CONDA_VERSION}-Linux-x86_64.sh -b -p $HOME/conda
-=======
-        wget https://repo.continuum.io/miniconda/Miniconda3-py37_4.8.3-Linux-x86_64.sh
-        /bin/bash Miniconda3-py37_4.8.3-Linux-x86_64.sh -b -p $HOME/conda
->>>>>>> 17e4346c
         conda env create -f python/environment.yml
       else
         echo "Conda already installed"
