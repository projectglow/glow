--- conflicted
+++ resolved
@@ -8,7 +8,7 @@
   working_directory: ~/glow
   docker:
     - image: cimg/openjdk:8.0.322
-  resource_class: 2xlarge
+  resource_class: xlarge
 
 setup_l_base: &setup_l_base
   working_directory: ~/glow
@@ -32,7 +32,6 @@
       else
         echo "Conda already installed"
       fi
-
 create_python_env: &create_python_env
   run:
     name: Create conda environment for Python dependencies
@@ -41,7 +40,6 @@
         export PATH=$HOME/conda/bin:$PATH
         conda env create -f python/environment.yml
       fi
-
 create_docs_env: &create_docs_env
   run:
     name: Create minimal conda environment for docs dependencies
@@ -50,7 +48,6 @@
         export PATH=$HOME/conda/bin:$PATH
         conda env create -f docs/source/environment.yml
       fi
-
 check_clean_repo: &check_clean_repo
   run:
     name: Verify that repo is clean
@@ -62,8 +59,6 @@
       else
         true
       fi
-
-
 version: 2.1
 orbs:
   codecov: codecov/codecov@3.2.2
@@ -130,10 +125,6 @@
       - run:
           name: Run docs tests
           no_output_timeout: 120m
-<<<<<<< HEAD
-=======
-          environment:
->>>>>>> ff021b5e
           command: |
             export PATH=$HOME/conda/envs/glow/bin:$PATH
             export SPARK_VERSION="3.2.1"
@@ -197,7 +188,6 @@
               python docs/dev/run-nb-test.py --cli-profile docs-ci \
                                              --dockerhub_password ${PROJECTGLOW_DOCKERHUB_PASSWORD}
             fi
-
 workflows:
   version: 2
   test:
