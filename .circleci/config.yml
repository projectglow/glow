--- conflicted
+++ resolved
@@ -80,7 +80,6 @@
           environment:
           command: |
             export PATH=$HOME/conda/envs/glow/bin:$PATH
-<<<<<<< HEAD
             cd docs
             make linkcheck
             sbt docs/test exit
@@ -96,10 +95,8 @@
               true
             fi
 
-=======
             sbt docs_2_11/test exit
       - *check_clean_repo
->>>>>>> 8c58453f
       - store_artifacts:
           path: ~/glow/unit-tests.log
           destination: unit-tests.log
