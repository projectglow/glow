--- conflicted
+++ resolved
@@ -22,17 +22,9 @@
     name: Install PySpark 3
     command: |
       export PATH=$HOME/conda/bin:$PATH
-<<<<<<< HEAD
-      if [ ! -d "/home/circleci/conda" ]; then
-        wget https://repo.continuum.io/miniconda/Miniconda3-latest-Linux-x86_64.sh
-        /bin/bash Miniconda3-latest-Linux-x86_64.sh -b -p $HOME/conda
-        conda env create -f python/environment.yml
-        conda activate glow
-        conda remove -y pyspark
-=======
       if [ ! -e "pyspark-3.0.0.dev2.tar.gz" ]; then
         source activate glow
->>>>>>> 75059c01
+        conda remove -y pyspark
         wget https://archive.apache.org/dist/spark/spark-3.0.0-preview2/pyspark-3.0.0.dev2.tar.gz
         pip install pyspark-3.0.0.dev2.tar.gz
       else
