setup_base: &setup_base
  working_directory: ~/glow
  docker:
<<<<<<< HEAD
    - image: circleci/openjdk:8
=======
    - image: cimg/openjdk:8.0.322
>>>>>>> 56ef6e48
  resource_class: xlarge

install_conda: &install_conda
  run:
    name: Install conda
    command: |
      if [ ! -d "/home/circleci/conda" ]; then
        wget https://repo.anaconda.com/miniconda/Miniconda3-py37_4.8.3-Linux-x86_64.sh
        /bin/bash Miniconda3-py37_4.8.3-Linux-x86_64.sh -b -p $HOME/conda
      else
        echo "Conda already installed"
      fi

create_python_env: &create_python_env
  run:
    name: Create conda environment for Python dependencies
    command: |
      if [ ! -d "/home/circleci/conda/envs/glow" ]; then
        export PATH=$HOME/conda/bin:$PATH
        conda env create -f python/environment.yml
      fi

create_docs_env: &create_docs_env
  run:
    name: Create minimal conda environment for docs dependencies
    command: |
      if [ ! -d "/home/circleci/conda/envs/glow-docs" ]; then
        export PATH=$HOME/conda/bin:$PATH
        conda env create -f docs/source/environment.yml
      fi

install_pyspark2: &install_pyspark2
  run: # Evict PySpark 3.2.0 in favor of PySpark 2.4.5
    name: Install PySpark 2.4.5
    command: |
      export PATH=$HOME/conda/bin:$PATH
      source activate glow
      conda remove -y pyspark
      pip install pyspark==2.4.5


check_clean_repo: &check_clean_repo
  run:
    name: Verify that repo is clean
    environment:
    command: |
      if [[ -n $(git status --short) ]]; then
        echo "Working directory was not clean!"
        git status
        false
      else
        true
      fi


version: 2.1
orbs:
  codecov: codecov/codecov@1.0.5
  jq: circleci/jq@1.6.0
jobs:

  check-docs:
    <<: *setup_base
    steps:
      - checkout
      - restore_cache:
          keys:
            - conda-deps-v1-{{ checksum "python/environment.yml" }}-{{ checksum "docs/source/environment.yml" }}
      - *install_conda
      - *create_python_env
      - *create_docs_env
      - save_cache:
          paths:
            - /home/circleci/conda
          key: conda-deps-v1-{{ checksum "python/environment.yml" }}-{{ checksum "docs/source/environment.yml" }}
      - run:
          name: Check docs links
          environment:
          command: |
            export PATH=$HOME/conda/envs/glow-docs/bin:$PATH
            cd docs
            make linkcheck
      - run:
          name: Configure Databricks CLI
          command: |
            printf "[docs-ci]\nhost = https://adb-984752964297111.11.azuredatabricks.net\ntoken = ${DATABRICKS_API_TOKEN}\njobs-api-version = 2.1\n" > ~/.databrickscfg
      - run:
          name: Generate notebook source files
          command: |
            export PATH=$HOME/conda/envs/glow/bin:$PATH
            for f in $(find docs/source/_static/notebooks -type f -name '*.html'); do
                python docs/dev/gen-nb-src.py --html "${f}" --cli-profile docs-ci
            done
      - *check_clean_repo

  scala-2_11-tests:
    <<: *setup_base
    steps:
      - checkout
      - restore_cache:
          keys:
            - conda-deps-v1-{{ checksum "python/environment.yml" }}
      - *install_conda
      - *create_python_env
      - save_cache:
          paths:
            - /home/circleci/conda
          key: conda-deps-v1-{{ checksum "python/environment.yml" }}
      - *install_pyspark2
      - run:
          name: Run Scala tests
          environment:
          command: |
            export PATH=$HOME/conda/envs/glow/bin:$PATH
            export SPARK_VERSION="2.4.5"
            export SCALA_VERSION="2.11.12"
            sbt coverage core/test coverageReport exit
      - run:
          name: Run docs tests
          no_output_timeout: 30m
          environment:
          command: |
            export PATH=$HOME/conda/envs/glow/bin:$PATH
            export SPARK_VERSION="2.4.5"
            export SCALA_VERSION="2.11.12"
            sbt docs/test exit
      - run:
          name: Run Python tests
          no_output_timeout: 90m
          environment:
          command: |
            export PATH=$HOME/conda/envs/glow/bin:$PATH
            export SPARK_VERSION="2.4.5"
            export SCALA_VERSION="2.11.12"
            sbt python/test exit
      - run:
          name: Run Hail tests
          no_output_timeout: 30m
          environment:
          command: |
            export PATH=$HOME/conda/envs/glow/bin:$HOME/conda/bin:$PATH
            export SPARK_VERSION="2.4.5"
            export SCALA_VERSION="2.11.12"
            export HAIL_VERSION="0.2.58"
            sudo apt-get update
            sudo apt-get -y install rsync
            sbt installHail hail/test uninstallHail exit
      - *check_clean_repo
      - store_artifacts:
          path: ~/glow/unit-tests.log
          destination: unit-tests.log
      - store_test_results:
          path: ~/glow/core/target/scala-2.11/test-reports
      - codecov/upload:
          file: "core/target/scala-2.11/scoverage-report/scoverage.xml"

  scala-2_12-tests:
    <<: *setup_base
    steps:
      - checkout
      - restore_cache:
          keys:
            - conda-deps-v1-{{ checksum "python/environment.yml" }}
      - *install_conda
      - *create_python_env
      - save_cache:
          paths:
            - /home/circleci/conda
          key: conda-deps-v1-{{ checksum "python/environment.yml" }}
      - *install_pyspark2
      - run:
          name: Run Scala tests
          environment:
          command: |
            export PATH=$HOME/conda/envs/glow/bin:$PATH
            export SPARK_VERSION="2.4.5"
            export SCALA_VERSION="2.12.8"
            sbt core/test exit
      - run:
          name: Run docs tests
          no_output_timeout: 30m
          environment:
          command: |
            export PATH=$HOME/conda/envs/glow/bin:$PATH
            export SPARK_VERSION="2.4.5"
            export SCALA_VERSION="2.12.8"
            sbt docs/test exit
      - run:
          name: Run Python tests
          no_output_timeout: 90m
          environment:
          command: |
            export PATH=$HOME/conda/envs/glow/bin:$PATH
            export SPARK_VERSION="2.4.5"
            export SCALA_VERSION="2.12.8"
            sbt python/test exit
      - run:
          name: Run Hail tests
          environment:
          command: |
            export PATH=$HOME/conda/envs/glow/bin:$HOME/conda/bin:$PATH
            export SPARK_VERSION="2.4.5"
            export SCALA_VERSION="2.12.8"
            export HAIL_VERSION="0.2.58"
            sudo apt-get update
            sudo apt-get -y install rsync
            sbt installHail hail/test uninstallHail exit

  spark-3-tests:
    <<: *setup_base
    steps:
      - checkout
      - restore_cache:
          keys:
            - conda-deps-v1-{{ checksum "python/environment.yml" }}
      - *install_conda
      - *create_python_env
      - save_cache:
          paths:
            - /home/circleci/conda
          key: conda-deps-v1-{{ checksum "python/environment.yml" }}
      - run:
          name: Run Scala tests
          environment:
          command: |
            export PATH=$HOME/conda/envs/glow/bin:$PATH
            export SPARK_VERSION="3.2.0"
            export SCALA_VERSION="2.12.8"
            sbt core/test exit
      - run:
          name: Run docs tests
          no_output_timeout: 30m
          environment:
          command: |
            export PATH=$HOME/conda/envs/glow/bin:$PATH
            export SPARK_VERSION="3.2.0"
            export SCALA_VERSION="2.12.8"
            sbt docs/test exit
      - run:
          name: Run Hail on Spark3 tests
          environment:
          command: |
            export PATH=$HOME/conda/envs/glow/bin:$HOME/conda/bin:$PATH
            export SPARK_VERSION="3.2.0"
            export SCALA_VERSION="2.12.8"
            export HAIL_VERSION="0.2.89"
            sudo apt-get update
            sudo apt-get -y install rsync
            sbt installHail hail/test uninstallHail exit
      - run:
          name: Run Python tests
          no_output_timeout: 90m
          environment:
          command: |
            export PATH=$HOME/conda/envs/glow/bin:$PATH
            export SPARK_VERSION="3.2.0"
            export SCALA_VERSION="2.12.8"
            sbt python/test exit
      - *check_clean_repo
      - store_artifacts:
          path: ~/glow/unit-tests.log
          destination: unit-tests.log
      - store_test_results:
          path: ~/glow/core/target/scala-2.12/test-reports

  all-notebook-tests:
    <<: *setup_base
    steps:
      - checkout
      - restore_cache:
          keys:
            - conda-deps-v1-{{ checksum "python/environment.yml" }}
      - *install_conda
      - *create_python_env
      - save_cache:
          paths:
            - /home/circleci/conda
          key: conda-deps-v1-{{ checksum "python/environment.yml" }}
      - run:
          name: Configure Databricks CLI
          command: |
            printf "[docs-ci]\nhost = https://adb-984752964297111.11.azuredatabricks.net\ntoken = ${DATABRICKS_API_TOKEN}\njobs-api-version = 2.1\n" > ~/.databrickscfg
      - run:
          name: Run all notebook tests
          command: |
            export PATH=$HOME/conda/envs/glow/bin:$PATH
            if [[ ! -z $CIRCLE_PULL_REQUEST ]]; then
              echo 'export repo_url=$(curl -s https://api.github.com/repos/${CIRCLE_PROJECT_USERNAME}/${CIRCLE_PROJECT_REPONAME}/pulls/${CIRCLE_PR_NUMBER} | jq -r '.head.repo.html_url')'>> $BASH_ENV
              echo 'export pr_branch=$(curl -s https://api.github.com/repos/${CIRCLE_PROJECT_USERNAME}/${CIRCLE_PROJECT_REPONAME}/pulls/${CIRCLE_PR_NUMBER} | jq -r '.head.ref')' >> $BASH_ENV
              source $BASH_ENV
              python docs/dev/run-nb-test.py --cli-profile docs-ci \
                                             --repos-url $repo_url \
                                             --branch $pr_branch \
                                             --dockerhub_password ${PROJECTGLOW_DOCKERHUB_PASSWORD}
            else
              python docs/dev/run-nb-test.py --cli-profile docs-ci \
                                             --dockerhub_password ${PROJECTGLOW_DOCKERHUB_PASSWORD}
            fi

workflows:
  version: 2
  test:
    jobs:
      - check-docs
      - scala-2_11-tests
      - scala-2_12-tests
      - spark-3-tests
      - all-notebook-tests
  nightly:
    triggers:
      - schedule:
          cron: "0 0 * * *"
          filters:
            branches:
              only:
                - master
    jobs:
      - check-docs
      - spark-3-tests
      - all-notebook-tests<|MERGE_RESOLUTION|>--- conflicted
+++ resolved
@@ -1,11 +1,7 @@
 setup_base: &setup_base
   working_directory: ~/glow
   docker:
-<<<<<<< HEAD
-    - image: circleci/openjdk:8
-=======
     - image: cimg/openjdk:8.0.322
->>>>>>> 56ef6e48
   resource_class: xlarge
 
 install_conda: &install_conda
