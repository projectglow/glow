--- conflicted
+++ resolved
@@ -25,7 +25,7 @@
 complex_type_manipulation:
   functions:
     - name: add_struct_fields
-      doc: Adds fields to a struct. 
+      doc: Adds fields to a struct.
       since: 0.3.0
       examples:
         python: |
@@ -277,11 +277,7 @@
         - name: genotypes
           doc: The array of genotype structs
     - name: dp_summary_stats
-<<<<<<< HEAD
-      doc: Computes summary statistics for the depth field from array of genotype structs.
-=======
       doc: Compute summary statistics for depth field from array of genotype structs
->>>>>>> f086a418
       examples:
         python: |
           >>> df = spark.createDataFrame([Row(genotypes=[Row(depth=1), Row(depth=2), Row(depth=3)])], 'genotypes: array<struct<depth: int>>')
@@ -424,11 +420,7 @@
         - name: covariates
           doc: M ``spark.ml`` matrix of covariates
         - name: test
-<<<<<<< HEAD
-          doc: Which logistic regression test to use. Can be 'LRT' or 'Firth'.
-=======
           doc: Which logistic regression test to use. Can be 'LRT' or 'Firth'
->>>>>>> f086a418
           type: str
     - name: genotype_states
       doc: Gets number of alt alleles for a genotype. Returns ``-1`` if there are any ``-1``s in the input array.
