name: Cut release

on:
  workflow_dispatch:
    inputs:
      release-version:
        description: "Version for the tagged release"
        required: true
      next-version:
        description: "Next version"
        required: true
  pull_request:


jobs:
  cut-release:
    runs-on: ubuntu-latest
    steps:
        - name: Checkout
          uses: actions/checkout@v4

        - name: Set up Java
          uses: actions/setup-java@v4
          with:
            distribution: 'adopt'
            java-version: '8'

        - name: git config
          run: |
            git config --global user.name "glow-release[bot]"
            git config --global user.email "glow-release-bot@noreply.projectglow.io"

        - name: Cut release with SBT
<<<<<<< HEAD
          # run: "sbt 'set releaseType := \"cutRelease\"' 'release release-version ${{ inputs.release-version }} next-version ${{ inputs.next-version }}'"
          run: "sbt 'set releaseType := \"cutRelease\"' 'release release-version 2.0.1-test next-version 2.0.0-SNAPSHOT'"
=======
          run: "sbt 'set releaseType := \"cutRelease\"' 'release release-version ${{ inputs.release-version }} next-version ${{ inputs.next-version }}'"
>>>>>>> 9f2271f8

        - name: Push main and release tag
          # run: |
          #   git push origin main
          #   git push origin v${{ inputs.release-version }}
          run: 
            git push origin main
<<<<<<< HEAD
            git push origin v2.0.1-test
=======
            git push origin v${{ inputs.release-version }}
>>>>>>> 9f2271f8
<|MERGE_RESOLUTION|>--- conflicted
+++ resolved
@@ -31,12 +31,9 @@
             git config --global user.email "glow-release-bot@noreply.projectglow.io"
 
         - name: Cut release with SBT
-<<<<<<< HEAD
           # run: "sbt 'set releaseType := \"cutRelease\"' 'release release-version ${{ inputs.release-version }} next-version ${{ inputs.next-version }}'"
           run: "sbt 'set releaseType := \"cutRelease\"' 'release release-version 2.0.1-test next-version 2.0.0-SNAPSHOT'"
-=======
-          run: "sbt 'set releaseType := \"cutRelease\"' 'release release-version ${{ inputs.release-version }} next-version ${{ inputs.next-version }}'"
->>>>>>> 9f2271f8
+
 
         - name: Push main and release tag
           # run: |
@@ -44,8 +41,4 @@
           #   git push origin v${{ inputs.release-version }}
           run: 
             git push origin main
-<<<<<<< HEAD
-            git push origin v2.0.1-test
-=======
-            git push origin v${{ inputs.release-version }}
->>>>>>> 9f2271f8
+            git push origin v2.0.1-test