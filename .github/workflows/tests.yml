--- conflicted
+++ resolved
@@ -57,13 +57,9 @@
         shell: bash -el {0}
     strategy:
       matrix:
-<<<<<<< HEAD
-        spark_version: [3.4.1, 3.5.0]
+
+        spark_version: [3.4.1, 3.5.1]
         scala_version: [2.12.15]
-=======
-        spark_version: [3.4.1, 3.5.1]
-        scala_version: [2.12.18]
->>>>>>> 0a16de90
     env:
       SPARK_VERSION: ${{ matrix.spark_version }}
       SCALA_VERSION: ${{ matrix.scala_version }}
