--- conflicted
+++ resolved
@@ -725,12 +725,7 @@
     val dfFT = spark
       .read
       .format(sourceName)
-<<<<<<< HEAD
-      .option("splitToBiallelic", splitToBiallelic)
       .schema(VCFRow.schema)
-=======
-      .option("vcfRowSchema", true)
->>>>>>> cc73fdb7
       .load(fileName)
       .filter(condition)
     dfFT.rdd.count()
