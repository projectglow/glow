--- conflicted
+++ resolved
@@ -372,20 +372,15 @@
     // correct reciprocal conversion between vc and InternalRow using
     // InternalRowToVariantContextConverter and VariantContextToInternalRowConverter. When using
     // in writing to file these fields are converted to strings in VCFStreamWriter.
-<<<<<<< HEAD
-    vc.attribute(realName, parseField(field, row, offset))
-=======
     vc.attribute(
       realName,
       field.dataType match {
         case dt: ArrayType if dt.elementType.isInstanceOf[StructType] =>
           // Annotation (eg. CSQ, ANN)
           createAnnotationArray(dt.elementType.asInstanceOf[StructType], row.getArray(offset))
-        case dt: ArrayType => row.getArray(offset).toObjectArray(dt.elementType)
-        case dt => row.get(offset, dt)
+        case _ => parseField(field, row, offset)
       }
     )
->>>>>>> 94f83760
   }
 
   private def updateSampleId(
