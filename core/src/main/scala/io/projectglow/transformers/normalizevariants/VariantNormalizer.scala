--- conflicted
+++ resolved
@@ -26,10 +26,6 @@
 import io.projectglow.common.GlowLogging
 import io.projectglow.common.VariantSchemas._
 import io.projectglow.vcf.{InternalRowToVariantContextConverter, VCFSchemaInferrer, VariantContextToInternalRowConverter}
-<<<<<<< HEAD
-=======
-import io.projectglow.transformers.normalizevariants.VariantSplitter._
->>>>>>> 6c9e9cd1
 import org.apache.spark.sql.{DataFrame, SQLUtils}
 import org.broadinstitute.hellbender.engine.{ReferenceContext, ReferenceDataSource}
 import org.broadinstitute.hellbender.utils.SimpleInterval
@@ -55,49 +51,34 @@
       throw new IllegalArgumentException("The reference file was not found!")
     }
 
-    val dfAfterMaybeSplit = if (splitToBiallelic) {
-      splitVariants(df)
-    } else {
-      df
-    }
-
-    val schema = dfAfterMaybeSplit.schema
+    val schema = df.schema
     val headerLineSet = VCFSchemaInferrer.headerLinesFromSchema(schema).toSet
     val validationStringency = ValidationStringency.valueOf("SILENT")
 
     val splitFromMultiallelicColumnIdx =
-<<<<<<< HEAD
+
       df.schema.fieldNames.indexOf(splitFromMultiAllelicField.name)
 
     // TODO: Implement normalization without using VariantContext
     val rddAfterNormalize = df.queryExecution.toRdd.mapPartitions { it =>
       val vcfHeader = new VCFHeader(headerLineSet.asJava)
-=======
-      dfAfterMaybeSplit.schema.fieldNames.indexOf(splitFromMultiAllelicField.name)
-
-    // TODO: Implement normalization without using VariantContext
-    val dfAfterMaybeNormalize = if (doNormalize) {
-      val rddAfterNormalize = dfAfterMaybeSplit.queryExecution.toRdd.mapPartitions { it =>
-        val vcfHeader = new VCFHeader(headerLineSet.asJava)
->>>>>>> 6c9e9cd1
-
-        val variantContextToInternalRowConverter =
-          new VariantContextToInternalRowConverter(
-            vcfHeader,
-            schema,
-            validationStringency
-          )
-
-        val internalRowToVariantContextConverter =
-          new InternalRowToVariantContextConverter(
-            schema,
-            headerLineSet,
-            validationStringency
-          )
-
-        internalRowToVariantContextConverter.validate()
-
-<<<<<<< HEAD
+
+      val variantContextToInternalRowConverter =
+        new VariantContextToInternalRowConverter(
+          vcfHeader,
+          schema,
+          validationStringency
+        )
+
+      val internalRowToVariantContextConverter =
+        new InternalRowToVariantContextConverter(
+          schema,
+          headerLineSet,
+          validationStringency
+        )
+
+      internalRowToVariantContextConverter.validate()
+
       val refGenomeDataSource = Option(ReferenceDataSource.of(Paths.get(refGenomePathString.get)))
 
       it.map { row =>
@@ -108,33 +89,12 @@
             variantContextToInternalRowConverter
               .convertRow(VariantNormalizer.normalizeVC(vc, refGenomeDataSource.get), isFromSplit)
           case None => row
-=======
-        val refGenomeDataSource = Option(ReferenceDataSource.of(Paths.get(refGenomePathString.get)))
-
-        it.map { row =>
-          val isFromSplit = row.getBoolean(splitFromMultiallelicColumnIdx)
-          internalRowToVariantContextConverter.convert(row) match {
-
-            case Some(vc) =>
-              variantContextToInternalRowConverter
-                .convertRow(VariantNormalizer.normalizeVC(vc, refGenomeDataSource.get), isFromSplit)
-            case None => row
-          }
->>>>>>> 6c9e9cd1
+
         }
       }
-
-<<<<<<< HEAD
-    SQLUtils.internalCreateDataFrame(df.sparkSession, rddAfterNormalize, schema, false)
-=======
+    }
       SQLUtils.internalCreateDataFrame(df.sparkSession, rddAfterNormalize, schema, false)
 
-    } else {
-      dfAfterMaybeSplit
-    }
-
-    dfAfterMaybeNormalize
->>>>>>> 6c9e9cd1
 
   }
 
