/*
 * Copyright 2019 The Glow Authors
 *
 * Licensed under the Apache License, Version 2.0 (the "License");
 * you may not use this file except in compliance with the License.
 * You may obtain a copy of the License at
 *
 *     http://www.apache.org/licenses/LICENSE-2.0
 *
 * Unless required by applicable law or agreed to in writing, software
 * distributed under the License is distributed on an "AS IS" BASIS,
 * WITHOUT WARRANTIES OR CONDITIONS OF ANY KIND, either express or implied.
 * See the License for the specific language governing permissions and
 * limitations under the License.
 */

package io.projectglow.sql.expressions

import breeze.linalg.DenseVector
import org.apache.spark.TaskContext
import org.apache.spark.sql.SQLUtils
import org.apache.spark.sql.catalyst.InternalRow
import org.apache.spark.sql.catalyst.expressions.codegen.{CodegenContext, ExprCode}
import org.apache.spark.sql.catalyst.expressions.{Expression, ImplicitCastInputTypes, TernaryExpression}
import org.apache.spark.sql.catalyst.util.ArrayData
import org.apache.spark.sql.types._

object LinearRegressionExpr {
  private val matrixUDT = SQLUtils.newMatrixUDT()
  private val state = new ThreadLocal[CovariateQRContext]

  def doLinearRegression(genotypes: Any, phenotypes: Any, covariates: Any): InternalRow = {

    if (state.get() == null) {
      // Save the QR factorization of the covariate matrix since it's the same for every row
<<<<<<< HEAD
      state.set(ComputeQR.computeQR(matrixUDT.deserialize(covariates).toDense))
      TaskContext.get().addTaskCompletionListener[Unit](_ => state.remove())
=======
      state.set(CovariateQRContext.computeQR(matrixUDT.deserialize(covariates).toDense))
      TaskContext.get().addTaskCompletionListener(_ => state.remove())
>>>>>>> 0218c8cb
    }

    LinearRegressionGwas.linearRegressionGwas(
      new DenseVector[Double](genotypes.asInstanceOf[ArrayData].toDoubleArray()),
      new DenseVector[Double](phenotypes.asInstanceOf[ArrayData].toDoubleArray()),
      state.get()
    )
  }
}

case class LinearRegressionExpr(
    genotypes: Expression,
    phenotypes: Expression,
    covariates: Expression)
    extends TernaryExpression
    with ImplicitCastInputTypes {

  private val matrixUDT = SQLUtils.newMatrixUDT()

  override def dataType: DataType =
    StructType(
      Seq(
        StructField("beta", DoubleType),
        StructField("standardError", DoubleType),
        StructField("pValue", DoubleType)))

  override def inputTypes: Seq[DataType] =
    Seq(ArrayType(DoubleType), ArrayType(DoubleType), matrixUDT)

  override def children: Seq[Expression] = Seq(genotypes, phenotypes, covariates)

  override protected def nullSafeEval(genotypes: Any, phenotypes: Any, covariates: Any): Any = {
    LinearRegressionExpr.doLinearRegression(genotypes, phenotypes, covariates)
  }

  override def doGenCode(ctx: CodegenContext, ev: ExprCode): ExprCode = {
    nullSafeCodeGen(
      ctx,
      ev,
      (genotypes, phenotypes, covariates) => {
        s"""
         |${ev.value} = io.projectglow.sql.expressions.LinearRegressionExpr.doLinearRegression($genotypes, $phenotypes, $covariates);
       """.stripMargin
      }
    )
  }
}<|MERGE_RESOLUTION|>--- conflicted
+++ resolved
@@ -33,13 +33,8 @@
 
     if (state.get() == null) {
       // Save the QR factorization of the covariate matrix since it's the same for every row
-<<<<<<< HEAD
-      state.set(ComputeQR.computeQR(matrixUDT.deserialize(covariates).toDense))
+      state.set(CovariateQRContext.computeQR(matrixUDT.deserialize(covariates).toDense))
       TaskContext.get().addTaskCompletionListener[Unit](_ => state.remove())
-=======
-      state.set(CovariateQRContext.computeQR(matrixUDT.deserialize(covariates).toDense))
-      TaskContext.get().addTaskCompletionListener(_ => state.remove())
->>>>>>> 0218c8cb
     }
 
     LinearRegressionGwas.linearRegressionGwas(
