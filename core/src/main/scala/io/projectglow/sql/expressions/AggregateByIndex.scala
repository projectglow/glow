/*
 * Copyright 2019 The Glow Authors
 *
 * Licensed under the Apache License, Version 2.0 (the "License");
 * you may not use this file except in compliance with the License.
 * You may obtain a copy of the License at
 *
 *     http://www.apache.org/licenses/LICENSE-2.0
 *
 * Unless required by applicable law or agreed to in writing, software
 * distributed under the License is distributed on an "AS IS" BASIS,
 * WITHOUT WARRANTIES OR CONDITIONS OF ANY KIND, either express or implied.
 * See the License for the specific language governing permissions and
 * limitations under the License.
 */

package io.projectglow.sql.expressions

import org.apache.spark.sql.SQLUtils
import org.apache.spark.sql.catalyst.dsl.expressions._
import org.apache.spark.sql.catalyst.expressions._
import org.apache.spark.sql.catalyst.expressions.aggregate.{AggregateFunction, DeclarativeAggregate}
import org.apache.spark.sql.types._

/**
 * An expression that allows users to aggregate over all array elements at a specific index in an
 * array column. For example, this expression can be used to compute per-sample summary statistics
 * from a genotypes column.
 *
 * The user must provide the following arguments:
 * - The array for aggregation
 * - The initialValue for each element in the per-index buffer
 * - An update function to update the buffer with a new element
 * - A merge function to combine two buffers
 *
 * The user may optionally provide an evaluate function. If it's not provided, the identity function
 * is used.
 *
 * Example usage to calculate average depth across all sites for a sample:
 * aggregate_by_index(
 *   genotypes,
 *   named_struct('sum', 0l, 'count', 0l),
 *   (buf, genotype) -> named_struct('sum', buf.sum + genotype.depth, 'count', buf.count + 1),
 *   (buf1, buf2) -> named_struct('sum', buf1.sum + buf2.sum, 'count', buf1.count + buf2.count),
 *   buf -> buf.sum / buf.count)
 */
trait AggregateByIndex extends DeclarativeAggregate with HigherOrderFunction {

  // Fields specific to AggregateByIndex that must be overridden by subclasses
  /** The array over which we're aggregating */
  def arr: Expression

  /** The initial value for each element in the aggregation buffer */
  def initialValue: Expression

  /** Function to update an element of the buffer with a new input element */
  def update: Expression

  /** Function to merge two buffers' elements */
  def merge: Expression

  /** Function to turn a buffer into the actual output */
  def evaluate: Expression

  def withBoundExprs(
      newUpdate: Expression,
      newMerge: Expression,
      newEvaluate: Expression): AggregateByIndex

  protected val buffer: AttributeReference = {
    AttributeReference("buffer", ArrayType(initialValue.dataType))()
  }

  // Overrides from [[Expression]]
  override def prettyName: String = "aggregate_by_index"
  override def nullable: Boolean = children.exists(_.nullable)
  override def dataType: DataType = ArrayType(evaluate.dataType)

  // Overrides from [[HigherOrderFunction]]
  override def functions: Seq[Expression] = Seq(update, merge, evaluate)
  override def functionTypes: Seq[SQLUtils.ADT] = {
    Seq(SQLUtils.anyDataType, SQLUtils.anyDataType, SQLUtils.anyDataType)
  }

  override def arguments: Seq[Expression] = Seq(arr)
  override def argumentTypes: Seq[SQLUtils.ADT] = Seq(arr.dataType)

  /**
   * To create bound lambda functions, we bind each of the child higher order functions,
   * extract their bound lambda functions, and then copy.
   */
  override def bind(
      f: (Expression, Seq[(DataType, Boolean)]) => LambdaFunction): AggregateByIndex = {
    withBoundExprs(
      updateExpr.bind(f).function,
      mergeExpr.bind(f).function,
      evaluateExpr.bind(f).function
    )
  }

  // Overrides from [[DeclarativeAggregate]]
  override def aggBufferAttributes: Seq[AttributeReference] = Seq(buffer)

  private lazy val updateExpr = {
    ZipWith(bufferNotNull(buffer, arr), arr, update)
  }

  private lazy val mergeExpr = {
    val leftBuffer = bufferNotNull(buffer.left, buffer.right)
    val rightBuffer = bufferNotNull(buffer.right, buffer.left)

    ZipWith(leftBuffer, rightBuffer, merge)
  }

  private lazy val evaluateExpr = ArrayTransform(buffer, evaluate)

  override lazy val evaluateExpression: Expression = evaluateExpr

  override lazy val initialValues: Seq[Expression] = {
    Seq(Literal(null, ArrayType(initialValue.dataType)))
  }

  override lazy val mergeExpressions: Seq[Expression] = Seq(mergeExpr)

  override lazy val updateExpressions: Seq[Expression] = Seq(updateExpr)

  /**
   * A helper for accessing a buffer that may not yet be initialized.
   *
   * @param buf The maybe initialized buffer to return
   * @param array An input array that has the same length as the aggregation buffer
   * @return `buf` if it is not null, otherwise [[initialValue]] repeated size(`array`) times
   */
  private def bufferNotNull(buf: Expression, array: Expression): Expression = {
    If(buf.isNull, ArrayRepeat(initialValue, Size(array)), buf)
  }
}

/**
 * A hack to make Spark SQL recognize [[AggregateByIndex]] as an aggregate expression.
 *
 * See [[io.projectglow.sql.optimizer.ResolveAggregateFunctionsRule]] for details.
 */
trait UnwrappedAggregateFunction extends AggregateFunction {
  def asWrapped: AggregateFunction
}

case class UnwrappedAggregateByIndex(
    arr: Expression,
    initialValue: Expression,
    update: Expression,
    merge: Expression,
    evaluate: Expression = LambdaFunction.identity)
    extends AggregateByIndex
    with UnwrappedAggregateFunction {

<<<<<<< HEAD
  def this(arr: Expression, initialValue: Expression, update: Expression, merge: Expression) = {
    this(arr, initialValue, update, merge, LambdaFunction.identity)
  }

  override def prettyName: String = "unwrapped_agg_by"
=======
  override def prettyName: String = "unwrapped_aggregate_by_index"
>>>>>>> 8c58453f

  override def withBoundExprs(
      newUpdate: Expression,
      newMerge: Expression,
      newEvaluate: Expression): AggregateByIndex = {

    copy(update = newUpdate, merge = newMerge, evaluate = newEvaluate)
  }

  override def asWrapped: AggregateFunction = {
    WrappedAggregateByIndex(arr, initialValue, update, merge, evaluate)
  }
}

case class WrappedAggregateByIndex(
    arr: Expression,
    initialValue: Expression,
    update: Expression,
    merge: Expression,
    evaluate: Expression = LambdaFunction.identity)
    extends AggregateByIndex {

  override def prettyName: String = "wrapped_agg_by"

  override def withBoundExprs(
      newUpdate: Expression,
      newMerge: Expression,
      newEvaluate: Expression): AggregateByIndex = {

    copy(update = newUpdate, merge = newMerge, evaluate = newEvaluate)
  }
}<|MERGE_RESOLUTION|>--- conflicted
+++ resolved
@@ -154,15 +154,11 @@
     extends AggregateByIndex
     with UnwrappedAggregateFunction {
 
-<<<<<<< HEAD
   def this(arr: Expression, initialValue: Expression, update: Expression, merge: Expression) = {
     this(arr, initialValue, update, merge, LambdaFunction.identity)
   }
 
-  override def prettyName: String = "unwrapped_agg_by"
-=======
   override def prettyName: String = "unwrapped_aggregate_by_index"
->>>>>>> 8c58453f
 
   override def withBoundExprs(
       newUpdate: Expression,
