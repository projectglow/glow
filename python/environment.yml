name: glow
dependencies:
  - python=3.7
  - jinja2
  - pip
<<<<<<< HEAD
  - jinja2
=======
  - pytest
>>>>>>> 8c58453f
  - pyyaml
  - pip:
    - numpy==1.17.4
    - pandas==0.25.3
    - pyspark==2.4.3
    - setuptools==41.2.0 # Python packaging
    - typeguard==2.5.0
    - twine==2.0.0 # Pypi publishing
    - sphinx_rtd_theme==0.4.3
    - Sphinx-Substitution-Extensions==2019.6.15.0 # Substitutions in code blocks
    - sphinx-tabs==1.1.13 # Code tabs (Python/Scala)
    - sybil==1.2.0 # Automatic doctest<|MERGE_RESOLUTION|>--- conflicted
+++ resolved
@@ -3,11 +3,7 @@
   - python=3.7
   - jinja2
   - pip
-<<<<<<< HEAD
-  - jinja2
-=======
   - pytest
->>>>>>> 8c58453f
   - pyyaml
   - pip:
     - numpy==1.17.4
