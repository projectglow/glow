--- conflicted
+++ resolved
@@ -5,11 +5,7 @@
   - pip
   - pip:
     - pyspark==2.4.2
-<<<<<<< HEAD
-    - typeguard==2.5.0
-    - sphinx_rtd_theme
-=======
     - setuptools==41.2.0 # Python packaging
     - typeguard==2.5.0
     - twine==2.0.0 # Pypi publishing
->>>>>>> ad765e61
+    - sphinx_rtd_theme