--- conflicted
+++ resolved
@@ -11,8 +11,5 @@
     - twine==2.0.0 # Pypi publishing
     - sphinx_rtd_theme
     - Sphinx-Substitution-Extensions==2019.6.15.0 # Substitutions in code blocks
-<<<<<<< HEAD
-    - sybil # Automatic doctest
-=======
     - sphinx-tabs # Code tabs (Python/Scala)
->>>>>>> 117615d0
+    - sybil # Automatic doctest