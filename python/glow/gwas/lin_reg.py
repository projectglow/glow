--- conflicted
+++ resolved
@@ -9,11 +9,7 @@
 from typeguard import typechecked
 from . import functions as gwas_fx
 from .functions import _VALUES_COLUMN_NAME
-<<<<<<< HEAD
-from ..wgr.functions import _get_contigs_from_loco_df
-=======
 from ..wgr.wgr_functions import _get_contigs_from_loco_df
->>>>>>> 9e28bec7
 
 __all__ = ['linear_regression']
 
