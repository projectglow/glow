import pandas as pd
import numpy as np
from nptyping import Float, NDArray
from dataclasses import dataclass
from typing import Any, Dict, List, Optional, Union
from pyspark.sql import Column, DataFrame
from pyspark.sql.types import ArrayType, FloatType, DoubleType, StringType, StructField, StructType
from scipy import stats
from typeguard import typechecked
from . import functions as gwas_fx
from .functions import _VALUES_COLUMN_NAME
from ..wgr.functions import _get_contigs_from_loco_df

__all__ = ['linear_regression']


@typechecked
def linear_regression(genotype_df: DataFrame,
                      phenotype_df: pd.DataFrame,
                      covariate_df: pd.DataFrame = pd.DataFrame({}),
                      offset_df: pd.DataFrame = pd.DataFrame({}),
                      contigs: Optional[List[str]] = None,
                      fit_intercept: bool = True,
                      values_column: Union[str, Column] = 'values',
                      dt: type = np.float64) -> DataFrame:
    '''
    Uses linear regression to test for association between genotypes and one or more phenotypes.
    The implementation is a distributed version of the method used in regenie: 
    https://www.biorxiv.org/content/10.1101/2020.06.19.162354v2

    Implementation details:

    On the driver node, we decompose the covariate matrix into an orthonormal basis and use it to project the covariates 
    out of the phenotype matrix. The orthonormal basis and the phenotype residuals are broadcast as part of a Pandas UDF.
    In each Spark task, we project the covariates out of a block of genotypes and then compute the regression statistics for each phenotype,
    taking into account the distinct missingness patterns of each phenotype.

    Examples:
        >>> np.random.seed(42)
        >>> n_samples, n_phenotypes, n_covariates = (710, 3, 3)
        >>> phenotype_df = pd.DataFrame(np.random.random((n_samples, n_phenotypes)), columns=['p1', 'p2', 'p3'])
        >>> covariate_df = pd.DataFrame(np.random.random((n_samples, n_phenotypes)))
        >>> genotype_df = (spark.read.format('vcf').load('test-data/1kg_sample.vcf')
        ... .select('contigName', 'start', 'genotypes'))
        >>> results = glow.gwas.linear_regression(genotype_df, phenotype_df, covariate_df,
        ... values_column=glow.genotype_states('genotypes'))
        >>> results.head() # doctest: +ELLIPSIS
        Row(contigName='1', start=904164, effect=0.0453..., stderror=0.0214..., tvalue=2.114..., pvalue=0.0348..., phenotype='p1')

        >>> phenotype_df = pd.DataFrame(np.random.random((n_samples, n_phenotypes)), columns=['p1', 'p2', 'p3'])
        >>> covariate_df = pd.DataFrame(np.random.random((n_samples, n_phenotypes)))
        >>> genotype_df = (spark.read.format('vcf').load('test-data/1kg_sample.vcf')
        ... .select('contigName', 'start', 'genotypes'))
        >>> contigs = ['1', '2', '3']
        >>> offset_index = pd.MultiIndex.from_product([phenotype_df.index, contigs])
        >>> offset_df = pd.DataFrame(np.random.random((n_samples * len(contigs), n_phenotypes)),
        ... index=offset_index, columns=phenotype_df.columns)
        >>> results = glow.gwas.linear_regression(genotype_df, phenotype_df, covariate_df,
        ... offset_df=offset_df, values_column=glow.genotype_states('genotypes'))

    Args:
        genotype_df : Spark DataFrame containing genomic data
        phenotype_df : Pandas DataFrame containing phenotypic data
        covariate_df : An optional Pandas DataFrame containing covariates
        offset_df : An optional Pandas DataFrame containing the phenotype offset. The actual phenotype used
                    for linear regression is ``phenotype_df`` minus the appropriate offset. The ``offset_df`` may
                    have one or two levels of indexing. If one level, the index should be the same as the ``phenotype_df``.
                    If two levels, the level 0 index should be the same as the ``phenotype_df``, and the level 1 index
                    should be the contig name. The two level index scheme allows for per-contig offsets like
                    LOCO predictions from GloWGR.
        contigs : When using LOCO offsets, this parameter indicates the contigs to analyze. You can use this parameter to limit the size of the broadcasted data, which may
                  be necessary with large sample sizes. If this parameter is omitted, the contigs are inferred from
                  the ``offset_df``.
        fit_intercept : Whether or not to add an intercept column to the covariate DataFrame
        values_column : A column name or column expression to test with linear regression. If a column name is provided,
                        ``genotype_df`` should have a column with this name and a numeric array type. If a column expression
                        is provided, the expression should return a numeric array type.
        dt : The numpy datatype to use in the linear regression test. Must be ``np.float32`` or ``np.float64``.

    Returns:
        A Spark DataFrame that contains

        - All columns from ``genotype_df`` except the ``values_column`` and the ``genotypes`` column if one exists
        - ``effect``: The effect size estimate for the genotype
        - ``stderror``: The estimated standard error of the effect
        - ``tvalue``: The T statistic
        - ``pvalue``: P value estimated from a two sided T-test
        - ``phenotype``: The phenotype name as determined by the column names of ``phenotype_df``
    '''

    gwas_fx._check_spark_version(genotype_df.sql_ctx.sparkSession)

    gwas_fx._validate_covariates_and_phenotypes(covariate_df, phenotype_df, is_binary=False)

    sql_type = gwas_fx._regression_sql_type(dt)

    genotype_df = gwas_fx._prepare_genotype_df(genotype_df, values_column, sql_type)

    # Construct output schema
    result_fields = [
        StructField('effect', sql_type),
        StructField('stderror', sql_type),
        StructField('tvalue', sql_type),
        StructField('pvalue', sql_type),
        StructField('phenotype', StringType())
    ]
    result_struct = gwas_fx._output_schema(genotype_df.schema.fields, result_fields)

    C = covariate_df.to_numpy(dt, copy=True)
    if fit_intercept:
        C = gwas_fx._add_intercept(C, phenotype_df.shape[0])

    # Prepare covariate basis and phenotype residuals
    Q = np.linalg.qr(C)[0]
    Y = phenotype_df.to_numpy(dt, copy=True)
    Y_mask = (~np.isnan(Y)).astype(dt)
    np.nan_to_num(Y, copy=False)
    Y = gwas_fx._residualize_in_place(Y, Q)

    Y_state = _create_YState(Y, phenotype_df, offset_df, Y_mask, dt, contigs)

    dof = C.shape[0] - C.shape[1] - 1

    def map_func(pdf_iterator):
        for pdf in pdf_iterator:
            yield gwas_fx._loco_dispatch(pdf, Y_state, _linear_regression_inner, Y_mask, Q, dof,
                                         phenotype_df.columns.to_series().astype('str'))

    return genotype_df.mapInPandas(map_func, result_struct)


@dataclass
class YState:
    '''
    Keeps track of state that varies per contig
    '''
    Y: NDArray[(Any, Any), Float]
    YdotY: NDArray[(Any), Float]


def _create_YState(Y: NDArray[(Any, Any), Float], phenotype_df: pd.DataFrame,
                   offset_df: pd.DataFrame, Y_mask: NDArray[(Any, Any), Float], dt,
                   contigs: Optional[List[str]]) -> Union[YState, Dict[str, YState]]:

    offset_type = gwas_fx._validate_offset(phenotype_df, offset_df)
    if offset_type != gwas_fx._OffsetType.LOCO_OFFSET:
        return _create_one_YState(Y, phenotype_df, offset_df, Y_mask, dt)

<<<<<<< HEAD
    all_contigs = _get_contigs_from_loco_df(offset_df)
=======
    if contigs is None:
        contigs = gwas_fx._get_contigs_from_loco_df(offset_df)
>>>>>>> c567e318
    return {
        contig: _create_one_YState(Y, phenotype_df, offset_df.xs(contig, level=1), Y_mask, dt)
        for contig in contigs
    }


def _create_one_YState(Y: NDArray[(Any, Any), Float], phenotype_df: pd.DataFrame,
                       offset_df: pd.DataFrame, Y_mask: NDArray[(Any, Any), Float], dt) -> YState:
    if not offset_df.empty:
        Y = (pd.DataFrame(Y, phenotype_df.index, phenotype_df.columns) - offset_df).to_numpy(dt)
    Y *= Y_mask
    return YState(Y, np.sum(Y * Y, axis=0))


@typechecked
def _linear_regression_inner(genotype_pdf: pd.DataFrame, Y_state: YState,
                             Y_mask: NDArray[(Any, Any), Float], Q: NDArray[(Any, Any), Float],
                             dof: int, phenotype_names: pd.Series) -> pd.DataFrame:
    '''
    Applies a linear regression model to a block of genotypes. We first project the covariates out of the
    genotype block and then perform single variate linear regression for each site.

    To account for samples with missing traits, we additionally accept a mask indicating which samples are missing
    for each phenotype. This mask is used to ensure that missing samples are not included when summing across individuals.

    Rather than use traditional matrix indices in the einsum expressions, we use semantic indices.
    s: sample
    g: genotype
    p: phenotype

    So, if a matrix's indices are `sg` (like the X matrix), it has one row per sample and one column per genotype.
    '''
    X = gwas_fx._residualize_in_place(np.column_stack(genotype_pdf[_VALUES_COLUMN_NAME].array), Q)
    XdotY = Y_state.Y.T @ X
    XdotX_reciprocal = 1 / gwas_fx._einsum('sp,sg,sg->pg', Y_mask, X, X)
    betas = XdotY * XdotX_reciprocal
    standard_error = np.sqrt((Y_state.YdotY[:, None] * XdotX_reciprocal - betas * betas) / dof)
    T = betas / standard_error
    pvalues = 2 * stats.distributions.t.sf(np.abs(T), dof)

    del genotype_pdf[_VALUES_COLUMN_NAME]
    out_df = pd.concat([genotype_pdf] * Y_state.Y.shape[1])
    out_df['effect'] = list(np.ravel(betas))
    out_df['stderror'] = list(np.ravel(standard_error))
    out_df['tvalue'] = list(np.ravel(T))
    out_df['pvalue'] = list(np.ravel(pvalues))
    out_df['phenotype'] = phenotype_names.repeat(genotype_pdf.shape[0]).tolist()

    return out_df<|MERGE_RESOLUTION|>--- conflicted
+++ resolved
@@ -146,12 +146,8 @@
     if offset_type != gwas_fx._OffsetType.LOCO_OFFSET:
         return _create_one_YState(Y, phenotype_df, offset_df, Y_mask, dt)
 
-<<<<<<< HEAD
-    all_contigs = _get_contigs_from_loco_df(offset_df)
-=======
     if contigs is None:
-        contigs = gwas_fx._get_contigs_from_loco_df(offset_df)
->>>>>>> c567e318
+        contigs = _get_contigs_from_loco_df(offset_df)
     return {
         contig: _create_one_YState(Y, phenotype_df, offset_df.xs(contig, level=1), Y_mask, dt)
         for contig in contigs
