from pyspark.sql.types import StringType, StructField
from typing import Any, Optional
import pandas as pd
import numpy as np
from pyspark.sql import DataFrame
import statsmodels.api as sm
from dataclasses import dataclass
from typeguard import typechecked
from nptyping import Float, NDArray
from scipy import stats
import opt_einsum as oe
from . import functions as gwas_fx
from .functions import _VALUES_COLUMN_NAME
from .approx_firth_correction import *

__all__ = ['logistic_regression']

correction_none = 'none'
correction_approx_firth = 'approx-firth'


@typechecked
def logistic_regression(
        genotype_df: DataFrame,
        phenotype_df: pd.DataFrame,
        covariate_df: pd.DataFrame = pd.DataFrame({}),
        offset_df: pd.DataFrame = pd.DataFrame({}),
        correction: str = correction_approx_firth,
        pvalue_threshold: float = 0.05,
        fit_intercept: bool = True,
        values_column: str = 'values',
        dt: type = np.float64) -> DataFrame:
    '''
    Uses logistic regression to test for association between genotypes and one or more binary
    phenotypes. This is a distributed version of the method from regenie:
    https://www.biorxiv.org/content/10.1101/2020.06.19.162354v2

    On the driver node, we fit a logistic regression model based on the covariates for each
    phenotype:

    logit(y) ~ C

    where y is a phenotype vector and C is the covariate matrix.

    We compute the probability predictions h_hat and broadcast the residuals (y - y_hat), gamma vectors
    (where gamma is defined as y_hat * (1 - Y_hat)), and (C.T gamma C)^-1 matrices. In each task,
    we then adjust the new genotypes based on the null fit, perform a score test as a fast scan
    for potentially significant variants, and then test variants with p values below a threshold
    using a more selective, more expensive test.

    Args:
        genotype_df : Spark DataFrame containing genomic data
        phenotype_df : Pandas DataFrame containing phenotypic data
        covariate_df : An optional Pandas DataFrame containing covariates
        offset_df : An optional Pandas DataFrame containing the phenotype offset. This value will be used
                    as a offset in the covariate only and per variant logistic regression models. The ``offset_df`` may
                    have one or two levels of indexing. If one level, the index should be the same as the ``phenotype_df``.
                    If two levels, the level 0 index should be the same as the ``phenotype_df``, and the level 1 index
                    should be the contig name. The two level index scheme allows for per-contig offsets like
                    LOCO predictions from GloWGR.
        correction : Which test to use for variants that meet a significance threshold for the score test
        pvalue_threshold : Variants with a pvalue below this threshold will be tested using the ``correction`` method.
        fit_intercept : Whether or not to add an intercept column to the covariate DataFrame
        values_column : A column name or column expression to test with linear regression. If a column name is provided,
                        ``genotype_df`` should have a column with this name and a numeric array type. If a column expression
                        is provided, the expression should return a numeric array type.
        dt : The numpy datatype to use in the linear regression test. Must be `np.float32` or `np.float64`.

    Returns:
        A Spark DataFrame that contains

        - All columns from ``genotype_df`` except the ``values_column`` and the ``genotypes`` column if one exists
        - ``tvalue``: The chi squared test statistic according to the score test or the correction method
        - ``pvalue``: P value estimated from the test statistic
        - ``phenotype``: The phenotype name as determiend by the column names of ``phenotype_df``
    '''

    gwas_fx._check_spark_version(genotype_df.sql_ctx.sparkSession)
    gwas_fx._validate_covariates_and_phenotypes(covariate_df, phenotype_df, is_binary=True)
    sql_type = gwas_fx._regression_sql_type(dt)
    genotype_df = gwas_fx._prepare_genotype_df(genotype_df, values_column, sql_type)
    result_fields = [
        # TODO: Probably want to put effect size and stderr here for approx-firth
        StructField('tvalue', sql_type),
        StructField('pvalue', sql_type),
        StructField('phenotype', StringType())
    ]

    result_struct = gwas_fx._output_schema(genotype_df.schema.fields, result_fields)
    C = covariate_df.to_numpy(dt, copy=True)
    if fit_intercept:
        C = gwas_fx._add_intercept(C, phenotype_df.shape[0])
    Y = phenotype_df.to_numpy(dt, copy=True)
    Y_mask = ~(np.isnan(Y))
    np.nan_to_num(Y, copy=False)

    log_reg_state = gwas_fx._loco_make_state(
        Y, phenotype_df, offset_df,
        lambda y, pdf, odf: _create_log_reg_state(y, pdf, odf, C, Y_mask, correction, fit_intercept))

    sc = genotype_df.sql_ctx.sparkSession.sparkContext
    bc_state = sc.broadcast(state)
    bc_C = sc.broadcast(C)
    bc_Y_mask = sc.broadcast(Y_mask.astype(dt))

    map_func = make_map_func(bc_state, bc_C, bc_Y_mask, correction,
                             phenotype_df.columns.to_series().astype('str'))

    return genotype_df.mapInPandas(map_func, result_struct)


def make_map_func(bc_state, bc_C, bc_Y_mask, correction, column_names):
    def map_func(pdf_iterator):
        for pdf in pdf_iterator:
<<<<<<< HEAD
            yield gwas_fx._loco_dispatch(pdf, log_reg_state, _logistic_regression_inner, C,
                                         Y_mask.astype(np.float64), correction, pvalue_threshold,
                                         phenotype_df.columns.to_series().astype('str'))
=======
            yield gwas_fx._loco_dispatch(pdf, bc_state.value, _logistic_regression_inner,
                                         bc_C.value, bc_Y_mask.value, correction, column_names)
>>>>>>> cc47711e

    return map_func


@typechecked
def _logistic_null_model_predictions(
    y: NDArray[Any, Float],
    X: NDArray[Any, Float],
    y_mask: NDArray[Any, bool],
    # nptying can't handle optional NDArrays, so don't verify the type for offset
    offset
) -> NDArray[Any, Float]:
    if offset is not None:
        offset = offset[y_mask]
    model = sm.GLM(y[y_mask],
                   X[y_mask],
                   family=sm.families.Binomial(),
                   offset=offset,
                   missing='ignore')
    fit_result = model.fit()
    predictions = model.predict(fit_result.params)

    # Store 0 as prediction for samples with missing phenotypes
    remapped_predictions = np.zeros(y.shape)
    remapped_predictions[y_mask] = predictions
    return remapped_predictions


@dataclass
class LogRegState:
    inv_CtGammaC: NDArray[(Any, Any), Float]
    gamma: NDArray[(Any, Any), Float]
    Y_res: NDArray[(Any, Any), Float]
    approx_firth_state: Optional[ApproxFirthState]


@typechecked
def _create_log_reg_state(
        Y: NDArray[(Any, Any), Float],
        phenotype_df: pd.DataFrame,  # Unused, only to share code with lin_reg.py
        offset_df: Optional[pd.DataFrame],
        C: NDArray[(Any, Any), Float],
        Y_mask: NDArray[(Any, Any), Float],
        correction: str,
        fit_intercept: bool) -> LogRegState:
    Y_pred = np.row_stack([
        _logistic_null_model_predictions(
            Y[:, i], C, Y_mask[:, i],
            offset_df.iloc[:, i].to_numpy() if offset_df is not None else None)
        for i in range(Y.shape[1])
    ])
    gamma = Y_pred * (1 - Y_pred)
    CtGammaC = C.T @ (gamma[:, :, None] * C)
    inv_CtGammaC = np.linalg.inv(CtGammaC)

    if correction == correction_approx_firth:
        approx_firth_state = create_approx_firth_state(Y, offset_df, C, Y_mask, fit_intercept)
    else:
        approx_firth_state = None

    return LogRegState(inv_CtGammaC, gamma, (Y - Y_pred.T) * Y_mask, approx_firth_state)


def _logistic_residualize(X: NDArray[(Any, Any), Float], C: NDArray[(Any, Any), Float],
                          Y_mask: NDArray[(Any, Any), Float], gamma: NDArray[(Any, Any), Float],
                          inv_CtGammaC: NDArray[(Any, Any), Float]) -> NDArray[(Any, Any), Float]:
    '''
    Residualize the genotype vectors given the null model predictions.
    X_res = X - C(C.T gamma C)^-1 C.T gamma X
    '''
    X_hat = gwas_fx._einsum('ic,pcd,ds,ps,sg,sp->igp', C, inv_CtGammaC, C.T, gamma, X, Y_mask)
    return X[:, :, None] - X_hat


def _logistic_regression_inner(genotype_pdf: pd.DataFrame, log_reg_state: LogRegState,
                               C: NDArray[(Any, Any), Float], Y_mask: NDArray[(Any, Any), Float],
                               correction: str, pvalue_threshold: float, phenotype_names: pd.Series) -> pd.DataFrame:
    '''
    Tests a block of genotypes for association with binary traits. We first residualize
    the genotypes based on the null model fit, then perform a fast score test to check for
    possible significance.

    We use semantic indices for the einsum expressions:
    s, i: sample (or individual)
    g: genotype
    p: phenotype
    c, d: covariate
    '''
    X = np.column_stack(genotype_pdf[_VALUES_COLUMN_NAME].array)
    with oe.shared_intermediates():
        X_res = _logistic_residualize(X, C, Y_mask, log_reg_state.gamma, log_reg_state.inv_CtGammaC)
        num = gwas_fx._einsum('sgp,sp->pg', X_res, log_reg_state.Y_res)**2
        denom = gwas_fx._einsum('sgp,sgp,ps->pg', X_res, X_res, log_reg_state.gamma)
    t_values = np.ravel(num / denom)
    p_values = stats.chi2.sf(t_values, 1)

    del genotype_pdf[_VALUES_COLUMN_NAME]
    out_df = pd.concat([genotype_pdf] * log_reg_state.Y_res.shape[1])
    out_df['tvalue'] = list(np.ravel(t_values))
    out_df['pvalue'] = list(np.ravel(p_values))
    out_df['phenotype'] = phenotype_names.repeat(genotype_pdf.shape[0]).tolist()

    if correction != correction_none:
        correction_indices = out_df.index[out_df['pvalue'] < pvalue_threshold]
        if correction == correction_approx_firth:
            for correction_idx in correction_indices:
                snp_index = correction_idx % genotype_pdf.shape[0]
                phenotype_index = int(correction_idx / phenotype_names.size)
                approx_firth_results = correct_approx_firth(
                    X_res[snp_index][phenotype_index],
                    log_reg_state.Y_res[phenotype_index],
                    log_reg_state.approx_firth_state.logit_offset[phenotype_index],
                    log_reg_state.approx_firth_state.penalized_LL_null_fit[phenotype_index],
                )
                if approx_firth_results is not None:
                    out_df.iloc[correction_idx]['tvalue'] = approx_firth_results.tvalue
                    out_df.iloc[correction_idx]['pvalue'] = approx_firth_results.pvalue
                else:
                    print(f"Could not correct {out_df.iloc[correction_idx]}")
        else:
            raise ValueError(f"Only supported correction method is {correction_approx_firth}")

    return out_df<|MERGE_RESOLUTION|>--- conflicted
+++ resolved
@@ -112,14 +112,9 @@
 def make_map_func(bc_state, bc_C, bc_Y_mask, correction, column_names):
     def map_func(pdf_iterator):
         for pdf in pdf_iterator:
-<<<<<<< HEAD
-            yield gwas_fx._loco_dispatch(pdf, log_reg_state, _logistic_regression_inner, C,
-                                         Y_mask.astype(np.float64), correction, pvalue_threshold,
-                                         phenotype_df.columns.to_series().astype('str'))
-=======
             yield gwas_fx._loco_dispatch(pdf, bc_state.value, _logistic_regression_inner,
-                                         bc_C.value, bc_Y_mask.value, correction, column_names)
->>>>>>> cc47711e
+                                         bc_C.value, bc_Y_mask.value, correction, pvalue_threshold,
+                                         column_names)
 
     return map_func
 
