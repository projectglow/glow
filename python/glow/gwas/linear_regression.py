import pandas as pd
import numpy as np
from nptyping import Float, NDArray
from dataclasses import dataclass
from typing import Any, Dict, Union
from pyspark.sql import functions as fx, Column, DataFrame
from pyspark.sql.types import ArrayType, FloatType, DoubleType, StringType, StructField, StructType
from scipy import stats
from typeguard import typechecked
from ..wgr.linear_model.functions import __assert_all_present
from .functions import _is_spark3_plus, _output_schema

__all__ = ['linear_regression']

_VALUES_COLUMN_NAME = '_linreg_values'
_GENOTYPES_COLUMN_NAME = 'genotypes'


@typechecked
def linear_regression(genotype_df: DataFrame,
                      phenotype_df: pd.DataFrame,
                      covariate_df: pd.DataFrame = pd.DataFrame({}),
                      offset_df: pd.DataFrame = pd.DataFrame({}),
                      fit_intercept: bool = True,
                      values_column: Union[str, Column] = 'values',
                      dt: type = np.float64) -> DataFrame:
    '''
    Uses linear regression to test for association between genotypes and one or more phenotypes.
    The implementation is based on regenie: https://www.biorxiv.org/content/10.1101/2020.06.19.162354v2

    On the driver node, we decompose the covariate matrix into an orthonormal basis and use it to project the covariates 
    out of the phenotype matrix. The orthonormal basis and the phenotype residuals are broadcast as part of a Pandas UDF.
    In each Spark task, we project the covariates out of a block of genotypes and then compute the regression statistics for each phenotype,
    taking into account the distinct missingness patterns of each phenotype.

    Args:
        genotype_df : Spark DataFrame containing genomic data
        phenotype_df : Pandas DataFrame containing phenotypic data
        covariate_df : An optional Pandas DataFrame containing covariates
        offset_df : An optional Pandas DataFrame containing the phenotype offset. The actual phenotype used
                    for linear regression is `phenotype_df` minus the appropriate offset. The `offset_df` may
                    have one or two levels of indexing. If one level, the index should be the same as the `phenotype_df`.
                    If two levels, the level 0 index should be the same as the `phenotype_df`, and the level 1 index
                    should be the contig name. The two level index scheme allows for per-contig offsets like
                    LOCO predictions from GloWGR.
        fit_intercept : Whether or not to add an intercept column to the covariate DataFrame
        values_column : A column name or column expression to test with linear regression. If a column name is provided,
                        `genotype_df` should have a column with this name and a numeric array type. If a column expression
                        is provided, the expression should return a numeric array type.
        dt : The numpy datatype to use in the linear regression test. Must be `np.float32` or `np.float64`.

    Returns:
        A Spark DataFrame that contains:
        - All columns from `genotype_df` except the `values_column` and the `genotypes` column if one exists
        - `effect`: The effect size estimate for the genotype
        - `stderror`: The estimated standard error of the effect
        - `tvalue`: The T statistic
        - `pvalue`: P value estimated from a two sided T-test
        - `phenotype`: The phenotype name as determined by the column names of `phenotype_df`
    '''
    if not _is_spark3_plus(genotype_df.sql_ctx.sparkSession):
        raise AttributeError(
            'Pandas based linear regression is only supported on Spark 3.0 or greater')

    # Validate input
    for col in covariate_df:
        __assert_all_present(covariate_df, col, 'covariate')
    if not covariate_df.empty:
        if phenotype_df.shape[0] != covariate_df.shape[0]:
            raise ValueError(
                f'phenotype_df and covariate_df must have the same number of rows ({phenotype_df.shape[0]} != {covariate_df.shape[0]}'
            )

    if dt == np.float32:
        sql_type = FloatType()
    elif dt == np.float64:
        sql_type = DoubleType()
    else:
        raise ValueError('dt must be np.float32 or np.float64')

    if isinstance(values_column, str):
        if values_column == _GENOTYPES_COLUMN_NAME:
            raise ValueError(f'The values column should not be called "{_GENOTYPES_COLUMN_NAME}"')
        genotype_df = (genotype_df.withColumn(_VALUES_COLUMN_NAME,
                                              fx.col(values_column).cast(
                                                  ArrayType(sql_type))).drop(values_column))
    else:
        genotype_df = genotype_df.withColumn(_VALUES_COLUMN_NAME,
                                             values_column.cast(ArrayType(sql_type)))

    if _GENOTYPES_COLUMN_NAME in [field.name for field in genotype_df.schema]:
        genotype_df = genotype_df.drop(_GENOTYPES_COLUMN_NAME)

    # Construct output schema
    result_fields = [
        StructField('effect', sql_type),
        StructField('stderror', sql_type),
        StructField('tvalue', sql_type),
        StructField('pvalue', sql_type),
        StructField('phenotype', StringType())
    ]
<<<<<<< HEAD
    result_struct = _output_schema(genotype_df.schema.fields, result_fields, set(values_column))
=======
    fields = [field for field in genotype_df.schema.fields if field.name != _VALUES_COLUMN_NAME
              ] + result_fields
    result_struct = StructType(fields)
>>>>>>> 8af47ee1

    C = covariate_df.to_numpy(dt, copy=True)
    if fit_intercept:
        C = _add_intercept(C, phenotype_df.shape[0])

    # Prepare covariate basis and phenotype residuals
    Q = np.linalg.qr(C)[0]
    Y = phenotype_df.to_numpy(dt, copy=True)
    Y_mask = (~np.isnan(Y)).astype(dt)
    np.nan_to_num(Y, copy=False)
    _residualize_in_place(Y, Q)

    if not offset_df.empty:
        if not _have_same_elements(phenotype_df.columns, offset_df.columns):
            raise ValueError(f'phenotype_df and offset_df should have the same column names.')
        if offset_df.index.nlevels == 1:  # Indexed by sample id
            if not _have_same_elements(phenotype_df.index, offset_df.index):
                raise ValueError(f'phenotype_df and offset_df should have the same index.')
            Y_state = _create_YState_from_offset(Y, Y_mask, phenotype_df, offset_df, dt)
        elif offset_df.index.nlevels == 2:  # Indexed by sample id and contig
            all_contigs = offset_df.index.get_level_values(1).unique()
            Y_state = {}
            for contig in all_contigs:
                offset_for_contig = offset_df.xs(contig, level=1)
                if not _have_same_elements(phenotype_df.index, offset_for_contig.index):
                    raise ValueError(
                        'When using a multi-indexed offset_df, the offsets for each contig '
                        'should have the same index as phenotype_df')
                Y_state[contig] = _create_YState_from_offset(Y, Y_mask, phenotype_df,
                                                             offset_for_contig, dt)
    else:
        Y_state = _create_YState(Y, Y_mask)

    dof = C.shape[0] - C.shape[1] - 1

    def map_func(pdf_iterator):
        for pdf in pdf_iterator:
            yield _linear_regression_dispatch(pdf, Y_state, Y_mask, Q, dof,
                                              phenotype_df.columns.to_series().astype('str'))

    return genotype_df.mapInPandas(map_func, result_struct)


def _have_same_elements(idx1: pd.Index, idx2: pd.Index) -> bool:
    return idx1.sort_values().equals(idx2.sort_values())


def _create_YState_from_offset(Y: NDArray[(Any, Any), Float], Y_mask: NDArray[(Any, Any), Float],
                               phenotype_df: pd.DataFrame, offset_df: pd.DataFrame,
                               dt) -> NDArray[(Any, Any), Float]:
    Y = (pd.DataFrame(Y, phenotype_df.index, phenotype_df.columns) - offset_df).to_numpy(dt)
    return _create_YState(Y, Y_mask)


def _create_YState(Y: NDArray[(Any, Any), Float],
                   Y_mask: NDArray[(Any, Any), Float]) -> NDArray[(Any, Any), Float]:
    Y *= Y_mask
    return YState(Y, np.sum(Y * Y, axis=0))


@dataclass
class YState:
    '''
    Keeps track of state that varies per contig
    '''
    Y: NDArray[(Any, Any), Float]
    YdotY: NDArray[(Any), Float]


@typechecked
def _add_intercept(C: NDArray[(Any, Any), Float], num_samples: int) -> NDArray[(Any, Any), Float]:
    intercept = np.ones((num_samples, 1))
    return np.hstack((intercept, C)) if C.size else intercept


@typechecked
def _einsum(subscripts: str, *operands: NDArray) -> NDArray:
    '''
    A wrapper around np.einsum to ensure uniform options.
    '''
    return np.einsum(subscripts, *operands, casting='no')


@typechecked
def _residualize_in_place(M: NDArray[(Any, Any), Float],
                          Q: NDArray[(Any, Any), Float]) -> NDArray[(Any, Any), Float]:
    '''
    Residualize a matrix in place using an orthonormal basis. The residualized matrix
    is returned for easy chaining.
    '''
    M -= Q @ (Q.T @ M)
    return M


def _linear_regression_dispatch(genotype_pdf: pd.DataFrame,
                                Y_state: Union[YState, Dict[str, YState]], *args) -> pd.DataFrame:
    '''
    Given a pandas DataFrame, dispatch into one or more calls of the linear regression kernel
    depending whether we have one Y matrix or one Y matrix per contig.
    '''
    if isinstance(Y_state, dict):
        return genotype_pdf.groupby('contigName', sort=False, as_index=False)\
            .apply(lambda pdf: _linear_regression_inner(pdf, Y_state[pdf['contigName'].iloc[0]], *args))
    else:
        return _linear_regression_inner(genotype_pdf, Y_state, *args)


@typechecked
def _linear_regression_inner(genotype_pdf: pd.DataFrame, Y_state: YState,
                             Y_mask: NDArray[(Any, Any), Float], Q: NDArray[(Any, Any), Float],
                             dof: int, phenotype_names: pd.Series) -> pd.DataFrame:
    '''
    Applies a linear regression model to a block of genotypes. We first project the covariates out of the
    genotype block and then perform single variate linear regression for each site.

    To account for samples with missing traits, we additionally accept a mask indicating which samples are missing
    for each phenotype. This mask is used to ensure that missing samples are not included when summing across individuals.

    Rather than use traditional matrix indices in the einsum expressions, we use semantic indices.
    s: sample
    g: genotype
    p: phenotype

    So, if a matrix's indices are `sg` (like the X matrix), it has one row per sample and one column per genotype.
    '''
    X = _residualize_in_place(np.column_stack(genotype_pdf[_VALUES_COLUMN_NAME].array), Q)
    XdotY = Y_state.Y.T @ X
    XdotX_reciprocal = 1 / _einsum('sp,sg,sg->pg', Y_mask, X, X)
    betas = XdotY * XdotX_reciprocal
    standard_error = np.sqrt((Y_state.YdotY[:, None] * XdotX_reciprocal - betas * betas) / dof)
    T = betas / standard_error
    pvalues = 2 * stats.distributions.t.sf(np.abs(T), dof)

    del genotype_pdf[_VALUES_COLUMN_NAME]
    out_df = pd.concat([genotype_pdf] * Y_state.Y.shape[1])
    out_df['effect'] = list(np.ravel(betas))
    out_df['stderror'] = list(np.ravel(standard_error))
    out_df['tvalue'] = list(np.ravel(T))
    out_df['pvalue'] = list(np.ravel(pvalues))
    out_df['phenotype'] = phenotype_names.repeat(genotype_pdf.shape[0]).tolist()

    return out_df<|MERGE_RESOLUTION|>--- conflicted
+++ resolved
@@ -99,13 +99,9 @@
         StructField('pvalue', sql_type),
         StructField('phenotype', StringType())
     ]
-<<<<<<< HEAD
-    result_struct = _output_schema(genotype_df.schema.fields, result_fields, set(values_column))
-=======
     fields = [field for field in genotype_df.schema.fields if field.name != _VALUES_COLUMN_NAME
               ] + result_fields
     result_struct = StructType(fields)
->>>>>>> 8af47ee1
 
     C = covariate_df.to_numpy(dt, copy=True)
     if fit_intercept:
