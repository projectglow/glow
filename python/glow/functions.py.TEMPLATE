# The Glow Python functions
# Note that this file is generated from the definitions in functions.yml.

from pyspark import SparkContext
from pyspark.sql.column import Column, _to_java_column, _to_seq
from typeguard import check_argument_types, check_return_type
from typing import Union

def sc():
    return SparkContext._active_spark_context

{% for group_name, group in groups.items() %}
########### {{ group_name }}
{% for function in group['functions'] if not function.exclude_python %}

def {{ function.name }}({{ function.args|map('fmt_python_signature')|join(', ') }}) -> Column:
    """
    {{ function.doc|trim|indent(4) }}

    Added in version {{ function.since }}.

    Examples:
        {{ function.examples.python|trim|indent(8) }}

    Args:
    {% for arg in function.args %}
<<<<<<< HEAD
        {{ arg.name }}: {{ arg.doc }}
=======
        {{ arg.name }} : {{ arg.doc|trim|indent(8) }}
>>>>>>> f086a418
    {% endfor %}
    """
    assert check_argument_types()
{% if function.args[-1].is_optional %}
    if {{ function.args[-1].name }} is None:
        output = Column(sc()._jvm.io.projectglow.functions.{{ function.name }}({{ function.args[0:-1]|map('fmt_python_call')|join(', ') }}))
    else:
        output = Column(sc()._jvm.io.projectglow.functions.{{ function.name }}({{ function.args|map('fmt_python_call')|join(', ') }}))
{% else %}
    output = Column(sc()._jvm.io.projectglow.functions.{{ function.name }}({{ function.args|map('fmt_python_call')|join(', ') }}))
{% endif %}
    assert check_return_type(output)
    return output
  
{% endfor %}
{% endfor %}
<|MERGE_RESOLUTION|>--- conflicted
+++ resolved
@@ -24,11 +24,7 @@
 
     Args:
     {% for arg in function.args %}
-<<<<<<< HEAD
-        {{ arg.name }}: {{ arg.doc }}
-=======
         {{ arg.name }} : {{ arg.doc|trim|indent(8) }}
->>>>>>> f086a418
     {% endfor %}
     """
     assert check_argument_types()
