# Copyright 2019 The Glow Authors
#
# Licensed under the Apache License, Version 2.0 (the "License");
# you may not use this file except in compliance with the License.
# You may obtain a copy of the License at
#
#     http://www.apache.org/licenses/LICENSE-2.0
#
# Unless required by applicable law or agreed to in writing, software
# distributed under the License is distributed on an "AS IS" BASIS,
# WITHOUT WARRANTIES OR CONDITIONS OF ANY KIND, either express or implied.
# See the License for the specific language governing permissions and
# limitations under the License.

import itertools
import math
import re
import warnings
from typing import Any, Dict, Iterable, List, Tuple

import numpy as np
import pandas as pd
import pyspark.sql.functions as f
import scipy.optimize
<<<<<<< HEAD
=======
import scipy as sp
>>>>>>> c0891edc
from nptyping import Float, Int, NDArray, Shape
from pyspark.sql import DataFrame, Row
from pyspark.sql.types import ArrayType, IntegerType, StructType, StructField, StringType, DoubleType
from pyspark.sql.window import Window
from typeguard import typechecked

cv_struct = StructType([
    StructField('sample_block', StringType()),
    StructField('label', StringType()),
    StructField('alpha', StringType()),
    StructField('score', DoubleType())
])


@typechecked
def sort_in_place(pdf: pd.DataFrame, columns: List[str]) -> None:
    """
    A faster alternative to DataFrame.sort_values. Note that this function is less sophisticated
    than sort_values and does not allow for control over sort direction or null handling.

    Adapted from https://github.com/pandas-dev/pandas/issues/15389.

    Args:
        pdf : The pandas DataFrame to sort
        columns : Columns to sort by
    """
    order = np.lexsort([pdf[col].array for col in reversed(columns)])
    for col in list(pdf.columns):
        pdf[col].array[:] = pdf[col].array[order]


@typechecked
def parse_header_block_sample_block_label(key: Tuple,
                                          key_pattern: List[str]) -> Tuple[str, str, str]:
    """
    Extracts header_block, sample_block, and label from the key corresponding to a group from the groupBy(key_pattern)
    clause.  Key pattern can be one of:
        (header_block, sample_block),
        (header_block, sample_block, label),
        (sample_block, label)
    depending on the context.  In each case, a tuple with 3 members is returned, with the missing member filled in by
    'all' where necessary

    Args:
        key : key for the group
        key_pattern : one of the aforementioned key patterns

    Returns:
        tuple of (header_block, sample_block, label), where header_block or label may be filled with 'all'
        depending on context.
    """
    if 'label' in key_pattern:
        label = key[-1]
    else:
        label = 'all'
    if 'header_block' in key_pattern:
        header_block = key[0]
        sample_block = key[1]
    else:
        header_block = 'all'
        sample_block = key[0]

    return header_block, sample_block, label


@typechecked
def parse_header_block_sample_block_label_alpha_name(
        key: Tuple, key_pattern: List[str]) -> Tuple[str, str, str, str]:
    """
    Extracts header_block, sample_block, label, and alpha_name from the key corresponding to a group from the
    groupBy(key_pattern) clause.  Key pattern can be one of:
        (header_block, sample_block, label, alpha_name),
        (sample_block, label, alpha_name)
    depending on the context.  In each case, a tuple with 4 members is returned, with header_block filled with 'all' if
    it is absent from they key

    Args:
        key : key for the group
        key_pattern : one of the aforementioned key patterns

    Returns:
        tuple of (header_block, sample_block, label, alpha_name), where header_block or label may be filled with 'all'
        depending on context.
    """
    if 'header_block' in key_pattern:
        return key
    else:
        header_block = 'all'
        return header_block, key[0], key[1], key[2]


# @typechecked -- typeguard does not support numpy array
def assemble_block(n_rows: Int, n_cols: Int, pdf: pd.DataFrame, cov_matrix: NDArray[Shape['*, *'],
                                                                                    Float],
                   row_mask: NDArray[Any, Any]) -> NDArray[Any, Float]:
    """
    Creates a dense n_rows by n_cols matrix from the array of either sparse or dense vectors in the Pandas DataFrame
    corresponding to a group.  This matrix represents a block.

    Args:
         n_rows : The number of rows in the resulting matrix
         n_cols : The number of columns in the resulting matrix
         pdf : Pandas DataFrame corresponding to a group
         cov_matrix: 2D numpy array representing covariate columns that should be prepended to matrix X from the block.  Can be
            empty if covariates are not being applied.
        row_mask:  1D numpy array of size n_rows containing booleans used to mask rows from the block X before
            return.

    Returns:
        Dense n_rows - n_masked by n_columns matrix where the columns have been 0-centered and standard scaled.
    """
    mu = pdf['mu'].to_numpy()
    sig = pdf['sig'].to_numpy()

    if 0 in sig:
        raise ValueError(f'Standard deviation cannot be 0.')

    if row_mask.size == 0:
        row_mask = np.full(n_rows, True)

    if 'indices' not in pdf.columns:
        X_raw = np.column_stack(pdf['values'].array)
    else:
        X_raw = np.zeros([n_rows, n_cols])
        for column, row in enumerate(pdf[['indices', 'values']].itertuples()):
            X_raw[row.indices, column] = row.values

    X = ((X_raw - mu) / sig)

    if cov_matrix.any():
        return np.column_stack((cov_matrix, X))[row_mask, :]
    else:
        return X[row_mask, :]


# @typechecked -- typeguard does not support numpy array
def constrained_logistic_fit(X: NDArray[Any, Float], y: NDArray[Any, Float],
                             alpha_arr: NDArray[Any, Float], guess: NDArray[Any, Float],
                             n_cov: Int) -> scipy.optimize.OptimizeResult:
    """
    Fits a logistic regression model using design matrix X and binary label y, with ridge penalization specified
    by the penalty parameters in alpha_arr (with one entry per column in X).  The optimization procedure starts from
    the initial state specified in the guess array.  The first n_cov columns in X are assumed to be fixed effects and
    the corresponding parameters are frozen with their initial values in guess.

    Args:
         X: [n_row, n_col] design matrix
         y: [n_row] binary label vector
         alpha_arr : array of n_col ridge penalty values
         guess : array of n_coll initial parameter guesses
         n_cov : number of columns in X (starting from the left) to consider fixed, and freeze at the initial guess
            during optimization.

    Returns:
        scipy optimize result containing optimized paramters from the fit.
    """
    if guess.size == 0:
        guess = np.zeros(X.shape[1])

    def objective(beta):
        z = X @ beta
        p = 1 / (1 + np.exp(-z))
        eps = 1E-15
        ll = (y * np.log(p + eps) + (1 - y) * np.log(1 - p + eps)).sum()
        return -(ll - np.dot(alpha_arr * beta, beta) / 2) / y.size

    def gradient(beta):
        z = X @ beta
        p = 1 / (1 + np.exp(-z))
        grad = -(np.dot((y - p), X) - beta * alpha_arr) / y.size
        if n_cov > 0:
            grad[:n_cov] = 0
        return grad

    return scipy.optimize.minimize(objective, guess, jac=gradient, method='L-BFGS-B')


# @typechecked -- typeguard does not support numpy array
def get_irls_pieces(
    X: NDArray[Any, Float], y: NDArray[Any, Float], alpha_value: Float,
    beta_cov: NDArray[Any,
                      Float]) -> (NDArray[Any, Float], NDArray[Any, Float], NDArray[Any, Float]):
    """
    Fits a logistic regression model logit(p(y|X)) ~ X*beta with L2 shrinkage C = 1/alpha, using scikit-learn.  Returns
    the vector beta, the matrix transpose(X)*diag(p(1-p))*X, and the vector transpose(X)*(y - p), which are the pieces
    needed to perform one step of the IRLS algorithm.

    Args:
         X : Matrix of n samples m features.  Matrix X is expected to include a constant intercept = 1 term as the first
          column.
         y : Binary response vector of  length n
         alpha_value : Shrinkage parameter to be used in the fit
         beta_cov : array of fixed covariate parameter estimates to use in the fitting.

    Returns:
        beta : m length array representing coefficients found from the fit, including the intercept term as the first
        element.
        XtGX : m by m matrix representing transpose(X)*diag(p(1-p))*X.
        XtY : m length array representing transpose(X)*(y - p)

    """
    n_cov = beta_cov.size
    # If we have no observations in this block (i.e, y.sum() == 0), then we should not try to fit a model and instead
    # just return a parameterless model based on the population frequency of observations p0
    if y.sum() > 0:
        alpha_arr = np.zeros(X.shape[1])
        alpha_arr[n_cov:] = alpha_value
        guess = np.zeros(X.shape[1])
        guess[:n_cov] = beta_cov
        ridge_fit = constrained_logistic_fit(X, y, alpha_arr, guess, n_cov)
        beta = ridge_fit.x
    else:
        beta = np.zeros(X.shape[1])
        if n_cov > 0:
            beta[:n_cov] = beta_cov

    z = X @ beta
    p = sigmoid(z)
    XtGX = (X.T * (p * (1 - p))) @ X
    XtY = X.T @ (p - y)
    return beta, XtGX, XtY


# @typechecked -- typeguard does not support numpy array
def slice_label_rows(labeldf: pd.DataFrame, label: str, sample_list: List[str],
                     row_mask: NDArray[Any, Any]) -> NDArray[Any, Any]:
    """
    Selects rows from the Pandas DataFrame of labels corresponding to the samples in a particular sample_block.

    Args:
        labeldf : Pandas DataFrame containing the labels
        label : Header for the particular label to slice.  Can be 'all' if all labels are desired.
        sample_list : List of sample ids corresponding to the sample_block to be sliced out.
        row_mask : 1D numpy array of size n_rows containing booleans used to mask samples from the rows sliced from
            labeldf.

    Returns:
        Matrix of [number of samples in sample_block - number of samples masked] x [number of labels to slice]
    """
    if row_mask.size == 0:
        row_mask = np.full(len(sample_list), True)
    if label == 'all':
        return labeldf.loc[sample_list, :].to_numpy()[row_mask, :]
    else:
        return labeldf[label].loc[sample_list].to_numpy().reshape(-1, 1)[row_mask, :]


@typechecked
def evaluate_coefficients(pdf: pd.DataFrame, alpha_values: Iterable[Float],
                          n_cov: int) -> NDArray[Any, Float]:
    """
    Solves the system (XTX + Ia)^-1 * XtY for each of the a values in alphas.  Returns the resulting coefficients.

    Args:
         pdf : Pandas DataFrame for the group
         alpha_values : Array of alpha values (regularization strengths)
         n_cov: Number of covariate columns on the left-most side of matrix X.  These are regularized with a constant
         value of alpha = 1, regardless of the alpha value being used for the rest of the matrix X.

    Returns:
        Matrix of coefficients of size [number of columns in X] x [number of labels * number of alpha values]
    """
    XtX = np.stack(pdf['xtx'].array)
    XtY = np.stack(pdf['xty'].array)
    diags = [
        np.concatenate([np.ones(n_cov), np.ones(XtX.shape[1] - n_cov) * a]) for a in alpha_values
    ]
    return np.column_stack([(sp.linalg.inv(XtX + np.diag(d)) @ XtY) for d in diags])


@typechecked
def irls_one_step(pdf: pd.DataFrame, alpha_value: Float, n_cov: int) -> NDArray[Any, Float]:
    """
    Performs one step of the IRLS algorithm using the components found in pdf and a value of alpha.
    Returns the resulting coefficient values.  If n_cov > 0, then the first n_cov columns from the design matrix X
    are assumed to be fixed effects and the corresponding parameter estimates are not updated during the step.

    Args:
         pdf : Pandas DataFrame for the group.  Contains one set of IRLS equation components (beta, xtgx, xty)
         corresponding to the value of alpha provided
         alpha_value : regularization parameter alpha
         n_cov : number of columns in X (starting from the left) to consider fixed, and freeze at the initial guess
            prior to taking the step.

    Returns:
        vector of coefficients of size [number of columns in X]

    """
    xtgx = np.stack(pdf['xtgx'])[n_cov:, n_cov:]
    xty = pdf['xty'].to_numpy()[n_cov:]
    beta0 = pdf['beta'].to_numpy()
    alpha_arr = np.ones(xtgx.shape[1]) * alpha_value
    dbeta = np.zeros(beta0.size)
    dbeta[n_cov:] = sp.linalg.inv(xtgx + np.diag(alpha_arr)) @ (xty + beta0[n_cov:] * alpha_arr)
    return beta0 - dbeta


@typechecked
def cross_alphas_and_labels(alpha_names: Iterable[str], labeldf: pd.DataFrame,
                            label: str) -> List[Tuple[str, str]]:
    """
    Crosses all label and alpha names. The output tuples appear in the same order as the output of
    evaluate_coefficients.

    Args:
        alpha_names : List of string identifiers assigned to the values of alpha
        labeldf : Pandas DataFrame of labels
        label : Label used for this set of coefficients.  Can be 'all' if all labels were used.
    Returns:
        List of tuples of the form (alpha_name, label_name)
    """
    if label == 'all':
        label_names = labeldf.columns
    else:
        label_names = [label]

    return list(itertools.product(alpha_names, label_names))


@typechecked
def new_headers(header_block: str, alpha_names: Iterable[str],
                row_indexer: List[Tuple[str, str]]) -> Tuple[str, List[int], List[str]]:
    """
    Creates new headers for the output of a matrix reduction step.  Generally produces names like
    "block_[header_block_number]_alpha_[alpha_name]_label_[label_name]"

    Args:
        header_block : Identifier for a header_block (e.g., 'chr_1_block_0')
        alpha_names : List of string identifiers for alpha parameters
        row_indexer : A list of tuples provided by the cross_alphas_and_labels function

    Returns:
        new_header_block : A new header_block name, typically the chromosome (e.g. chr_1), but might be 'all' if
        there are no more levels to reduce over.
        sort_keys : Array of sortable integers to specify the ordering of the new matrix headers.
        headers : List of new matrix headers.
    """
    match_chr_block = re.search(r"^chr_(.*)_block_([0-9]+)$", header_block)
    match_chr = re.search(r"^chr_(.*)$", header_block)
    if match_chr_block:
        chr = match_chr_block.group(1)
        inner_index = int(match_chr_block.group(2))
        header_prefix = f'chr_{chr}_block_{inner_index}_'
        new_header_block = f'chr_{chr}'
    elif match_chr:
        chr = match_chr.group(1)
        inner_index = abs(hash(chr)) % (10**8)  # Hash to 8 digits
        header_prefix = f'chr_{chr}_'
        new_header_block = 'all'
    elif header_block == 'all':
        inner_index = 0
        header_prefix = ''
        new_header_block = 'all'
    else:
        raise ValueError(f'Header block {header_block} does not match expected pattern.')

    sort_keys, headers = [], []
    for a, l in row_indexer:
        sort_key = inner_index * len(alpha_names) + int(re.search(r"^alpha_([0-9]+)", a).group(1))
        sort_keys.append(sort_key)
        header = f'{header_prefix}{a}_label_{l}'
        headers.append(header)

    return new_header_block, sort_keys, headers


# @typechecked -- typeguard does not support numpy array
def r_squared(XB: NDArray[Any, Float], Y: NDArray[Any, Float]) -> NDArray[Shape['*'], Float]:
    """
    Computes the coefficient of determination (R2) metric between the matrix resulting from X*B and the matrix of labels
    Y.

    Args:
        XB : Matrix representing the result of the multiplication X*B, where X is a matrix of [number of samples] x
        [number of headers] and B is a matrix of [number of headers x number of alphas * number of labels]
        Y : Matrix of labels, with [number of samples x number of labels]

    Returns:
        Array of [number of alphas * number of labels]
    """
    tot = np.power(Y - Y.mean(), 2).sum()
    res = np.power(Y - XB, 2).sum(axis=0)
    return 1 - (res / tot)


# @typechecked -- typeguard does not support numpy array
def sigmoid(z: NDArray[Any, Float]) -> NDArray[Any, Float]:
    """
    Computes the sigmoid function for each element in input z

    Args:
        z: Input values

    Returns:
        Sigmoid response corresponding to each input value
    """
    return 1 / (1 + np.exp(-z))


# @typechecked -- typeguard does not support numpy array
def log_loss(p: NDArray[Any, Float], y: NDArray[Any, Float]) -> NDArray[Any, Float]:
    """
    Computes the log loss of probability values p and observed binary variable y.

    Args:
        p : probability values, assumed to have shape n obervations x m models
        y : observed binary variable, assumed to have shape n observations x 1

    Returns:
        Array of [n * m]
    """
    eps = 1E-15
    return -(y * np.log(p + eps) + (1 - y) * np.log(1 - p + eps)).sum(axis=0) / y.shape[0]


@typechecked
def create_alpha_dict(alphas: List[float]) -> Dict[str, Float]:
    """
    Creates a mapping to attach string identifiers to alpha values.

    Args:
        alphas : Alpha values

    Returns:
        Dict of [alpha names, alpha values]
    """
    if not all(x >= 0 for x in alphas):
        raise Exception('Alpha values must all be non-negative.')
    print()
    return {f'alpha_{i}': np.float64(a) for i, a in enumerate(alphas)}


@typechecked
def generate_alphas(blockdf: DataFrame) -> Dict[str, Float]:
    """
    Generates alpha values using a range of heritability values and the number of distinct headers (without labels).

    Args:
        blockdf : Spark DataFrame representing a block matrix
        labeldf: Pandas DataFrame containing target labels

    Returns:
        Dict of [alpha names, alpha values]
    """
    num_label_free_headers = blockdf.select(f.regexp_extract('header', r"^(.+?)($|_label_.*)",
                                                             1)).distinct().count()
    heritability_vals = [0.99, 0.75, 0.50, 0.25, 0.01]
    alphas = [num_label_free_headers / h for h in heritability_vals]
    print(f"Generated alphas: {alphas}")
    return create_alpha_dict(alphas)


@typechecked
def _assert_all_present(df: pd.DataFrame, col_name: Any, df_name: str) -> None:
    """
    Raises an error if a pandas series has missing values.

    Args:
        df : Pandas DataFrame
    """
    if df[col_name].isnull().any():
        raise ValueError(
            f"Missing values are present in the {df_name} dataframe's {col_name} column")


@typechecked
def _is_zero(f: float) -> bool:
    return math.isclose(f, 0, abs_tol=0.01)


@typechecked
def _is_one(f: float) -> bool:
    return math.isclose(f, 1, abs_tol=0.01)


@typechecked
def _num_non_binary_values(s: pd.Series) -> int:
    """
    Returns the number of values in a series that are neither 0, 1, nor missing.
    """
    non_binary_vals = (~s.dropna().isin([0, 1])).sum()
    return int(non_binary_vals)


def _check_binary(df: pd.DataFrame) -> None:
    """
    Warns if any column of a pandas DataFrame is not a binary value equal to 0 or 1.

    Args:
        df : Pandas DataFrame
    """
    for label in df:
        num_non_binary_vals = _num_non_binary_values(df[label])
        if num_non_binary_vals != 0:
            warnings.warn(
                f"Column {label} is not binary. It has {num_non_binary_vals} non-binary value(s).",
                UserWarning)


@typechecked
def _is_binary(df: pd.DataFrame) -> bool:
    """
    Checks whether a Pandas DataFrame is all binary.

    Args:
        df : Pandas DataFrame
    """
    return df.isin([0, 1, np.nan]).all(axis=None).item()


@typechecked
def _fill_na_and_standardize(pdf: pd.DataFrame) -> pd.DataFrame:
    """
    Replaces the NaNs in a Pandas DataFrame with the mean of the column and
    mean centers and scales the columns.

    Args:
        df : Pandas DataFrame
    """
    pdf_mean = pdf.mean()
    _pdf = pdf.fillna(pdf_mean)
    pdf_std = pdf.std()
    zero_std_labels = _pdf.columns[pdf_std == 0]
    if zero_std_labels.empty:
        return (_pdf - pdf_mean) / pdf_std
    else:
        raise ValueError(f"""Column(s) {zero_std_labels.tolist()} have zero std. dev.!""")


@typechecked
def _prepare_labels_and_warn(label_df: pd.DataFrame, is_binary: bool,
                             label_type: str) -> pd.DataFrame:
    """
    Gets a Pandas DataFrame containing phenotypes (label_df) and whether it is binary or not
    and generates the appropriate warning based on label_type. Returns standardized label DataFrame

    Args:
        label_df: Pandas DataFrame of phenotypes
        is_binary: Whether label_df is binary or not
        label_type: User's choice for label type treatment ('detect', 'binary', or 'quantitative')

    Returns:
        Standardized label Pandas Dataframe
    """
    if label_type == 'detect':
        if is_binary:
            print(
                "The label DataFrame is binary. Reduction/regression for binary phenotypes will be applied.",
            )
        else:
            print(
                "The label DataFrame is quantitative. Reduction/regression for quantitative phenotypes will be applied.",
            )
        return _fill_na_and_standardize(label_df)
    elif label_type == 'quantitative':
        print("Reduction/regression for quantitative phenotypes will be applied.")
        return _fill_na_and_standardize(label_df)
    elif label_type == 'binary':
        if is_binary:
            print("Reduction/regression for binary phenotypes will be applied.")
            return _fill_na_and_standardize(label_df)
        else:
            _check_binary(label_df)
            raise TypeError("Binary label DataFrame expected!", UserWarning)
    else:
        raise ValueError(
            f'label_type should be "quantitative", "binary", or "detect". Found {label_type}.')


@typechecked
def _prepare_covariates(cov_df: pd.DataFrame, label_df: pd.DataFrame,
                        add_intercept: bool) -> pd.DataFrame:
    """
    Standardizes the covariate Pandas DataFrame and adds intercept column to it if indicated

    Args:
        cov_df: Pandas DataFrame of phenotypes
        label_df: Pandas DataFrame of phenotypes
        add_intercept: Whether to add intercept to the covariates Pandas DataFrame

    Returns:
        Standardized covariate Pandas DataFrame with optionally added intercept column
    """
    if cov_df.empty:
        if add_intercept:
            std_cov_df = pd.DataFrame(data=np.ones(label_df.shape[0]),
                                      columns=['intercept'],
                                      index=label_df.index)
        else:
            std_cov_df = cov_df
    else:
        if label_df.shape[0] != cov_df.shape[0]:
            raise ValueError(
                f'cov_df must be either empty of have the same number of rows as label_df ({label_df.shape[0]} != {cov_df.shape[0]}'
            )
        std_cov_df = _fill_na_and_standardize(cov_df)
        if add_intercept:
            std_cov_df.insert(0, 'intercept', 1)

    return std_cov_df


@typechecked()
def _check_model(model_df: DataFrame) -> None:
    """
    Raise an error if model_df does not exist

    Args:
        model_df : Model DataFrame
    """
    if model_df is None:
        raise ValueError(
            'No model DataFrame found! Run fit() or provide a previously made model using set_model_df()'
        )


@typechecked()
def _check_cv(cv_df: DataFrame) -> None:
    """
    Raise an error if cv_df does not exist

    Args:
        cv_df: Cross Validation DataFrame
    """
    if cv_df is None:
        raise ValueError(
            'No cross validation DataFrame found! Run fit() or provide a previously made cv DataFrame using set_cv_df().'
        )


@typechecked
def flatten_prediction_df(blockdf: DataFrame, sample_blocks: Dict[str, Iterable[str]],
                          labeldf: pd.DataFrame) -> pd.DataFrame:
    """
    Transforms a Spark DataFrame containing a block matrix of model predictions to a flat Pandas DataFrame with the same
    shape as labeldf.

    Args:
        blockdf : Spark DataFrame containing a block matrix of predictions for the labels in labeldf
        sample_blocks : Dict containing a mapping of sample_block ID to a list of corresponding sample IDs
        labeldf : Pandas DataFrame containing target labels

    Returns:
        Pandas DataFrame containing prediction values. The shape and order match labeldf such that the
            rows are indexed by sample ID and the columns by label
    """
    sample_block_df = blockdf.sparkSession \
        .createDataFrame(sample_blocks.items(), ['sample_block', 'sample_ids']) \
        .selectExpr('sample_block', 'posexplode(sample_ids) as (idx, sample_id)')

    flattened_prediction_df = blockdf \
        .selectExpr('sample_block', 'label', 'posexplode(values) as (idx, value)') \
        .join(sample_block_df, ['sample_block', 'idx'], 'inner') \
        .select('sample_id', 'label', 'value')

    pivoted_df = flattened_prediction_df.toPandas() \
        .pivot(index='sample_id', columns='label', values='value') \
        .reindex(index=labeldf.index, columns=labeldf.columns)

    return pivoted_df


@typechecked
def infer_chromosomes(blockdf: DataFrame) -> List[str]:
    """
    Extracts chromosomes from a once- or twice-reduced block DataFrame.

    Args:
        blockdf : Spark DataFrame representing a once- or twice-reduced block matrix.

    Returns:
        List of chromosomes.
    """
    # Regex captures the chromosome name in the header
    # level 1 header: chr_3_block_8_alpha_0_label_sim100
    # level 2 header: chr_3_alpha_0_label_sim100
    chromosomes = [
        r.chromosome for r in blockdf.select(
            f.regexp_extract('header', r"^chr_(.+?)_(alpha|block)", 1).alias(
                'chromosome')).distinct().collect()
    ]
    print(f'Inferred chromosomes: {chromosomes}')
    return chromosomes


def cross_validation(blockdf, modeldf, score_udf, score_key_pattern, alphas, metric):
    """
    Performs cross-validated optimization over the shrinkage hyperparameters alpha, using the models in modeldf and
    the block feature matrix blockdf.

    Args:
        blockdf : Spark DataFrame representing a once- or twice-reduced block matrix.
        modeldf : Spark DataFrame produced by the LogisticRegression or RidgeRegression fit method, representing the
        reducer models fit using the shrinkage parameters alpha.
        score_udf : Pandas UDF used to apply the scoring function to blockdf and modeldf
        score_key_pattern : Pattern of column names used in the groupBy clause before applying score_udf
        alphas : dict of alpha_name : alpha_value
        metric : string specifying either the r2 or the log_loss metric for model scoring

    Returns:
        Spark DataFrame  containing the results of the cross validation procedure.
    """
    alpha_df = blockdf.sparkSession \
        .createDataFrame([Row(alpha=k, alpha_value=float(v)) for k, v in alphas.items()])
    if metric == 'r2':
        window_spec = Window.partitionBy('label').orderBy(f.desc('r2_mean'), f.desc('alpha_value'))
    elif metric == 'log_loss':
        window_spec = Window.partitionBy('label').orderBy('log_loss_mean', f.desc('alpha_value'))
    else:
        raise ValueError(f'Metric should be either "r2" or "log_loss", found {metric}')

    # Hint a sort-merge join to avoid an automatic broadcast join that may cause an OOM
    return blockdf.drop('header_block', 'sort_key') \
        .join(modeldf.hint('merge'), ['header', 'sample_block'], 'right') \
        .withColumn('label', f.coalesce(f.col('label'), f.col('labels').getItem(0))) \
        .groupBy(score_key_pattern) \
        .applyInPandas(score_udf, cv_struct) \
        .join(alpha_df, ['alpha']) \
        .groupBy('label', 'alpha', 'alpha_value').agg(f.mean('score').alias(f'{metric}_mean')) \
        .withColumn('modelRank', f.row_number().over(window_spec)) \
        .filter('modelRank = 1') \
        .drop('modelRank')


def apply_model_df(blockdf, modeldf, cvdf, transform_udf, transform_schema, transform_key_pattern,
                   join_type):
    """
    Applies a model to a reduced block matrix and returns the predictions.

    Args:
        blockdf : Spark DataFrame representing a once- or twice-reduced block matrix.
        modeldf : Spark DataFrame produced by the LogisticRegression or RidgeRegression fit method, representing the
        reducer models fit using the shrinkage parameters alpha.
        cvdf : Spark DataFrame returning the cross validation results
        transform_udf : Pandas UDF used to apply the model
        transform_key_pattern : Pattern of column names used in the groupBy clause
        join_type : Join type for join between blockdf and modeldf. 
    """

    # Hint a sort-merge join to avoid an automatic broadcast join that may cause an OOM
    return blockdf.drop('header_block', 'sort_key') \
        .join(modeldf.drop('header_block').hint('merge'), ['sample_block', 'header'], join_type) \
        .withColumn('label', f.coalesce(f.col('label'), f.col('labels').getItem(0))) \
        .groupBy(transform_key_pattern) \
        .applyInPandas(transform_udf, transform_schema) \
        .join(cvdf, ['label', 'alpha'], 'inner')<|MERGE_RESOLUTION|>--- conflicted
+++ resolved
@@ -22,10 +22,7 @@
 import pandas as pd
 import pyspark.sql.functions as f
 import scipy.optimize
-<<<<<<< HEAD
-=======
 import scipy as sp
->>>>>>> c0891edc
 from nptyping import Float, Int, NDArray, Shape
 from pyspark.sql import DataFrame, Row
 from pyspark.sql.types import ArrayType, IntegerType, StructType, StructField, StringType, DoubleType
